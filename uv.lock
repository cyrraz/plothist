version = 1
revision = 1
requires-python = ">=3.9"
resolution-markers = [
    "python_full_version >= '3.11'",
    "python_full_version == '3.10.*'",
    "python_full_version < '3.10'",
]

[[package]]
name = "alabaster"
version = "0.7.16"
source = { registry = "https://pypi.org/simple" }
resolution-markers = [
    "python_full_version < '3.10'",
]
sdist = { url = "https://files.pythonhosted.org/packages/c9/3e/13dd8e5ed9094e734ac430b5d0eb4f2bb001708a8b7856cbf8e084e001ba/alabaster-0.7.16.tar.gz", hash = "sha256:75a8b99c28a5dad50dd7f8ccdd447a121ddb3892da9e53d1ca5cca3106d58d65", size = 23776 }
wheels = [
    { url = "https://files.pythonhosted.org/packages/32/34/d4e1c02d3bee589efb5dfa17f88ea08bdb3e3eac12bc475462aec52ed223/alabaster-0.7.16-py3-none-any.whl", hash = "sha256:b46733c07dce03ae4e150330b975c75737fa60f0a7c591b6c8bf4928a28e2c92", size = 13511 },
]

[[package]]
name = "alabaster"
version = "1.0.0"
source = { registry = "https://pypi.org/simple" }
resolution-markers = [
    "python_full_version >= '3.11'",
    "python_full_version == '3.10.*'",
]
sdist = { url = "https://files.pythonhosted.org/packages/a6/f8/d9c74d0daf3f742840fd818d69cfae176fa332022fd44e3469487d5a9420/alabaster-1.0.0.tar.gz", hash = "sha256:c00dca57bca26fa62a6d7d0a9fcce65f3e026e9bfe33e9c538fd3fbb2144fd9e", size = 24210 }
wheels = [
    { url = "https://files.pythonhosted.org/packages/7e/b3/6b4067be973ae96ba0d615946e314c5ae35f9f993eca561b356540bb0c2b/alabaster-1.0.0-py3-none-any.whl", hash = "sha256:fc6786402dc3fcb2de3cabd5fe455a2db534b371124f1f21de8731783dec828b", size = 13929 },
]

[[package]]
name = "babel"
version = "2.17.0"
source = { registry = "https://pypi.org/simple" }
sdist = { url = "https://files.pythonhosted.org/packages/7d/6b/d52e42361e1aa00709585ecc30b3f9684b3ab62530771402248b1b1d6240/babel-2.17.0.tar.gz", hash = "sha256:0c54cffb19f690cdcc52a3b50bcbf71e07a808d1c80d549f2459b9d2cf0afb9d", size = 9951852 }
wheels = [
    { url = "https://files.pythonhosted.org/packages/b7/b8/3fe70c75fe32afc4bb507f75563d39bc5642255d1d94f1f23604725780bf/babel-2.17.0-py3-none-any.whl", hash = "sha256:4d0b53093fdfb4b21c92b5213dba5a1b23885afa8383709427046b21c366e5f2", size = 10182537 },
]

[[package]]
name = "boost-histogram"
version = "1.5.2"
source = { registry = "https://pypi.org/simple" }
dependencies = [
    { name = "numpy", version = "2.0.2", source = { registry = "https://pypi.org/simple" }, marker = "python_full_version < '3.10'" },
    { name = "numpy", version = "2.2.4", source = { registry = "https://pypi.org/simple" }, marker = "python_full_version >= '3.10'" },
]
sdist = { url = "https://files.pythonhosted.org/packages/5f/17/10ea3364350a99e90d633b2f191d66939b20cac4d9ed267e063d64e0c80d/boost_histogram-1.5.2.tar.gz", hash = "sha256:51e42e830b848f08ad4d28de2ade18ded6e9a2fa4e6038becc9c72592e484e5c", size = 1194505 }
wheels = [
    { url = "https://files.pythonhosted.org/packages/85/10/c3dba8a480a15d40c0a215f9f7cb5af59a26a87d0ba012b9d22b6cc8a0ee/boost_histogram-1.5.2-cp310-cp310-macosx_10_9_x86_64.whl", hash = "sha256:50de69dbdec35152cf5b8e467608cf2f6da7164d4516e494ead11e9d500ee9e3", size = 1100572 },
    { url = "https://files.pythonhosted.org/packages/38/90/3ee30a7ecee5b4203ffba100220145e027233f4ed9b3753db633ea33d0b1/boost_histogram-1.5.2-cp310-cp310-macosx_11_0_arm64.whl", hash = "sha256:a3af4c8caee93f543fab481517e7b442211bb0208944840986a315dd35abb882", size = 957255 },
    { url = "https://files.pythonhosted.org/packages/7f/08/d1bd3025a518d7fb5ef19964783e4e2f73f9651ff1ca30b2dfc7846c5105/boost_histogram-1.5.2-cp310-cp310-manylinux_2_17_aarch64.manylinux2014_aarch64.whl", hash = "sha256:72a25cd1170e4a101e5cf7c03e8a381caae6c986fe668431455a19c4c6072eac", size = 991190 },
    { url = "https://files.pythonhosted.org/packages/4d/07/325b4d13014e6b0af89412d2e14ef707edd665d704ba2cfd8ea0e1641296/boost_histogram-1.5.2-cp310-cp310-manylinux_2_17_x86_64.manylinux2014_x86_64.whl", hash = "sha256:d2f59ec835387e3ff29b1558f735aa6c238a4fac1bb907780353c04520c927a8", size = 1119369 },
    { url = "https://files.pythonhosted.org/packages/4c/0d/875ebf7d8480694fc2c315dde2926a2b698a9d081806811a2071f84fde93/boost_histogram-1.5.2-cp310-cp310-musllinux_1_2_aarch64.whl", hash = "sha256:a1b66a22186b9970addb074f4047f3ed9d89ac78954fe38e15be508ffe67bd5c", size = 2036984 },
    { url = "https://files.pythonhosted.org/packages/6c/db/0155efea96c34e2f3be793bb1b3a15354d843c21a9b691d1166545071f41/boost_histogram-1.5.2-cp310-cp310-musllinux_1_2_x86_64.whl", hash = "sha256:0166e3fdb0610aadcf2363525c4b45b11a867a3b166a152caa459bc4ea4af6c8", size = 2245490 },
    { url = "https://files.pythonhosted.org/packages/d3/b9/24397c27494d478f8c6cb0aa966ad455974793d2f732c8fbc64273183a59/boost_histogram-1.5.2-cp310-cp310-win32.whl", hash = "sha256:9d77b28a31abef339a37bb7c2ee9858f7ee660826713f2c1834fb00f1f87ebeb", size = 540036 },
    { url = "https://files.pythonhosted.org/packages/6d/80/efaea5605de3ae922552aff13bf95c375d4547edc8323bf809fdb5310c51/boost_histogram-1.5.2-cp310-cp310-win_amd64.whl", hash = "sha256:8039d045c8baf9aba3ed1bd2dbee772a5991b7db499a2a75fa8941daff3a0d22", size = 740364 },
    { url = "https://files.pythonhosted.org/packages/55/d8/65c8cadb18962ec9015b9bac63fa09309d38d7d03ad60080fbc42d975cb5/boost_histogram-1.5.2-cp311-cp311-macosx_10_9_x86_64.whl", hash = "sha256:4e798d79c58d1ee01611294498f748195649b26bb352e2dd8406f80dfb39c9aa", size = 1101986 },
    { url = "https://files.pythonhosted.org/packages/7d/1d/70986249654144e69fa311933751d8cf13cbeddd810147e6f78405ffd654/boost_histogram-1.5.2-cp311-cp311-macosx_11_0_arm64.whl", hash = "sha256:15203371c1ef34b846c2fd3973321b5e17fb543750d173594511331d918203a5", size = 958559 },
    { url = "https://files.pythonhosted.org/packages/a0/c9/9d0325768d08acdbed0aab5de1f5192ac2ba65c74e3b0171f0a3722e82fe/boost_histogram-1.5.2-cp311-cp311-manylinux_2_17_aarch64.manylinux2014_aarch64.whl", hash = "sha256:728872e9f02bfb742f20efc14bd7f6a69c18ce6da252ccb57cd31d6a0afdef4f", size = 992696 },
    { url = "https://files.pythonhosted.org/packages/4f/0c/aa2b3be1ae1d155ec5896afe06fa26b5d20b2c7df1c936a86d61020b5b26/boost_histogram-1.5.2-cp311-cp311-manylinux_2_17_x86_64.manylinux2014_x86_64.whl", hash = "sha256:a0719cf5913bd0165b07a7ab95e6deb6a29405b3d48912894e47488a4f474b73", size = 1119918 },
    { url = "https://files.pythonhosted.org/packages/18/a6/c348f1490700a1a404617a38ef42605d2666b43d349b117e51d46ca33990/boost_histogram-1.5.2-cp311-cp311-musllinux_1_2_aarch64.whl", hash = "sha256:c7be1d8bc56e6eb1103a89682f84d87832ab0f5b2aa509f84d3138b46b500382", size = 2036933 },
    { url = "https://files.pythonhosted.org/packages/a3/44/2d2385061ad015b2a05016ad487768dfb5d536adf87dfa40378b583694e1/boost_histogram-1.5.2-cp311-cp311-musllinux_1_2_x86_64.whl", hash = "sha256:9bced163bcceff225ba0ecaf6540c2cd0f2306053272f11646aae7380e8eeebf", size = 2246068 },
    { url = "https://files.pythonhosted.org/packages/7d/ca/921c2ce3af7711c1817eb38e3267c741f7cf9629af83878cb234b1337b94/boost_histogram-1.5.2-cp311-cp311-win32.whl", hash = "sha256:4e4da9a99006d3973f6f08bd7ad656178ed1d22d1387b7087c9fff2c8a4c16a3", size = 540802 },
    { url = "https://files.pythonhosted.org/packages/4f/6a/3822a57aea86ba04f630bed8abc8fcfaa9c7633a6b386a44795fb29f798a/boost_histogram-1.5.2-cp311-cp311-win_amd64.whl", hash = "sha256:45e035b3cd8c879e50569e8dd829f4b25ed657b7746d137670bf61b83eaa0460", size = 741773 },
    { url = "https://files.pythonhosted.org/packages/46/ad/3350296524121fd9cdbbf3269ba617566a96a6bc0988a4d20bf114678545/boost_histogram-1.5.2-cp312-cp312-macosx_10_13_x86_64.whl", hash = "sha256:dc90d61acc5236e2633da02bb50352359e29cd60ca6bb4025c830ec218aab037", size = 1110522 },
    { url = "https://files.pythonhosted.org/packages/ad/bd/f6859e1f42c873783755c65d02563fcfa9abcbcd4ed520180c3794fdda12/boost_histogram-1.5.2-cp312-cp312-macosx_11_0_arm64.whl", hash = "sha256:2e250f2795b86727d7fa4364dbf93c5529472fd3e116c7d34c301f36eea318ed", size = 959584 },
    { url = "https://files.pythonhosted.org/packages/d4/fc/343938a7e119220d3e7f0c5f06f77c2d6894fe2405fc008f916c83cba494/boost_histogram-1.5.2-cp312-cp312-manylinux_2_17_aarch64.manylinux2014_aarch64.whl", hash = "sha256:206841e108c9e1e0c84bf5b6ec1cfa3040b90d4df4a2f26c031d88e88f2cf31b", size = 975981 },
    { url = "https://files.pythonhosted.org/packages/0a/29/d24e690815d847f8d137165385019564251dcb07b878f1d56e69cf0c65f1/boost_histogram-1.5.2-cp312-cp312-manylinux_2_17_x86_64.manylinux2014_x86_64.whl", hash = "sha256:9c4e89be31b9768530ac2c2b5e830ff7538f42680966d1c3ca72b1290fe48cf5", size = 1127050 },
    { url = "https://files.pythonhosted.org/packages/15/ea/155c281c26953ee383e5ccc0470b605d9baa6f50ebe7d8dc81d1b17a7c08/boost_histogram-1.5.2-cp312-cp312-musllinux_1_2_aarch64.whl", hash = "sha256:5db8344d4479a79773e2b466d0472fe63c083f41ee3df47a1f6e8a27da5e28b0", size = 2042688 },
    { url = "https://files.pythonhosted.org/packages/fe/e0/03e2fd4017048febb09a5ccd251bfc1803f77dfac51e1559d2e888720073/boost_histogram-1.5.2-cp312-cp312-musllinux_1_2_x86_64.whl", hash = "sha256:5b630ce8ceacb3ad6fecf4a76c938e101bb46533934879a644583c2ee319ae0f", size = 2251780 },
    { url = "https://files.pythonhosted.org/packages/69/17/d722cb8390693713ef396990ada589dbc8053c37c46185517787b2a2d228/boost_histogram-1.5.2-cp312-cp312-win32.whl", hash = "sha256:8eae445611812828c0e5bf61c631df93b78db41f1916ea231bb42066d01245c5", size = 545905 },
    { url = "https://files.pythonhosted.org/packages/87/53/0414525ad79ab831ffb90c8c8cda41a3fea1d8ea5f2e5bf47bbfe7899a2f/boost_histogram-1.5.2-cp312-cp312-win_amd64.whl", hash = "sha256:40445f0cce2a472579e4a031ad81b33e0ba4804f591228c831cb97f497111d04", size = 750742 },
    { url = "https://files.pythonhosted.org/packages/b5/00/948fdb70df84cd86310c44958b3a5f288232c444bf09e860b81034060de0/boost_histogram-1.5.2-cp313-cp313-macosx_10_13_x86_64.whl", hash = "sha256:39de52748fa462af528fe9203b9ca03eca6b22f31b8841fae123707a27871704", size = 1110502 },
    { url = "https://files.pythonhosted.org/packages/81/f4/d7c1b95530971885270f42043c8625c022b2d1a45717306507457177f596/boost_histogram-1.5.2-cp313-cp313-macosx_11_0_arm64.whl", hash = "sha256:beb099df18b0dd00ae00ed05fb7337af5535bcf912bbcbdef5c36faa7ed47bc5", size = 959676 },
    { url = "https://files.pythonhosted.org/packages/3d/d7/76e33c1bc56a0614daf8363996560e5dec7e40c604b849e8e7c8ba68b4d6/boost_histogram-1.5.2-cp313-cp313-manylinux_2_17_aarch64.manylinux2014_aarch64.whl", hash = "sha256:f36c29ff83278265e272a6655a94d8202a3be80ebcf369c534136b1c1813fa51", size = 976502 },
    { url = "https://files.pythonhosted.org/packages/e4/58/f65200ac630df2b4261bb27b21bc2f7076ff5b375ed80cb0a92988589bc4/boost_histogram-1.5.2-cp313-cp313-manylinux_2_17_x86_64.manylinux2014_x86_64.whl", hash = "sha256:15e7bf6aec259311498ad85c76d79b4b69a060eb9dcb4b763c90362b53b5d4a5", size = 1127961 },
    { url = "https://files.pythonhosted.org/packages/ff/5b/54cca94c5060ed8eea828908b30e9e718dbc55533a45d7c16ccf59bb5c8c/boost_histogram-1.5.2-cp313-cp313-musllinux_1_2_aarch64.whl", hash = "sha256:36f461b04ffa702e962a0ca194bd679ce070c305fcceab8c5930e0a53d76f03b", size = 2043257 },
    { url = "https://files.pythonhosted.org/packages/c3/e6/fec3e05eccfca2dd8c1f4b5452df6e606e3daeb249db5108b6bcde8072b7/boost_histogram-1.5.2-cp313-cp313-musllinux_1_2_x86_64.whl", hash = "sha256:240e0aa8bf8abad2c2865b0ca4b1d878905ee92bfaa45155c25f5f5571ce985d", size = 2253102 },
    { url = "https://files.pythonhosted.org/packages/aa/32/704b98ad55c0104015b7e2226575d120d823bb53fb10f78c66eff131e613/boost_histogram-1.5.2-cp313-cp313-win32.whl", hash = "sha256:3467146fc27fc366f2c1fd45003a192efa2f6fec0107092c000cf79897752e3e", size = 545984 },
    { url = "https://files.pythonhosted.org/packages/24/50/f2680014da102bd9bf332b821d4c27bfd8311234a66e964995dfe678dea9/boost_histogram-1.5.2-cp313-cp313-win_amd64.whl", hash = "sha256:616a8e242a87fffc2be200db3cd951e21b8fcfbe199a0bd6c461ef644c814217", size = 750754 },
    { url = "https://files.pythonhosted.org/packages/33/80/bee06e0a288d755a69168330b6a7c81851892612007e94e5f1540f4ba931/boost_histogram-1.5.2-cp313-cp313t-macosx_10_13_x86_64.whl", hash = "sha256:d900e190a109ae1cb2ce2dcab81a8a6c8d7c3571053fbe37654fcf50a3901944", size = 1202102 },
    { url = "https://files.pythonhosted.org/packages/d4/43/c3c17badd66f3577aea596b0e9840df37a91866331f71956c7dc38745af7/boost_histogram-1.5.2-cp313-cp313t-macosx_11_0_arm64.whl", hash = "sha256:542e130c34491caff248e878d1f59ec097254225c0b471d425eb628f2b4ea897", size = 1050044 },
    { url = "https://files.pythonhosted.org/packages/6b/db/460680ae8347cff7107d109aee78c5d8d64905c3f3c9b42e20934d0652a4/boost_histogram-1.5.2-cp313-cp313t-manylinux_2_17_aarch64.manylinux2014_aarch64.whl", hash = "sha256:063a807d18bf6bc46f7b3c9572bc3e2c8cfbe63ebbf11825091638ad22678686", size = 984435 },
    { url = "https://files.pythonhosted.org/packages/ad/5d/f53909989716aec2df56e573b59eb150f7e4a4117ed95af6f58c65833961/boost_histogram-1.5.2-cp313-cp313t-manylinux_2_17_x86_64.manylinux2014_x86_64.whl", hash = "sha256:5daa490fc3ebace0a541a6ba131a93a0c0d11679a942bb554fa496160ecd66b8", size = 1141668 },
    { url = "https://files.pythonhosted.org/packages/88/44/e2cacbf2348d83306e4781ba15de2fe36ad85476ee4287fd5945f93402c4/boost_histogram-1.5.2-cp313-cp313t-musllinux_1_2_aarch64.whl", hash = "sha256:6ccb0ec6adf2e565562f99b3142afa3f183d4e089ff3ae2f9e305b034a6ec4dd", size = 2047045 },
    { url = "https://files.pythonhosted.org/packages/5a/c5/fc3e0dd2c23d90e282ffb3d6883d5d2c56bf88b211649079d0b599bd8781/boost_histogram-1.5.2-cp313-cp313t-musllinux_1_2_x86_64.whl", hash = "sha256:444493dd930e0fbe17ea789b6d3f11d7ab58a44fcdbd69d2f9927341884f7d1d", size = 2265772 },
    { url = "https://files.pythonhosted.org/packages/bd/af/9aa3ba27a7ad40f9c549fc0f9cd793ea8c08229fb72d28082af0b525021d/boost_histogram-1.5.2-cp313-cp313t-win32.whl", hash = "sha256:70697cb85ee9b8b2ded91b1d27ff784d5597c560956d3a82785f7f4f0892b998", size = 597987 },
    { url = "https://files.pythonhosted.org/packages/46/54/3f5abfb1a03b8bcb3a9531c223271418146f3390e5d67d2b040887e70764/boost_histogram-1.5.2-cp313-cp313t-win_amd64.whl", hash = "sha256:b9f5a2b4c5e23b0353e8a4cc649d2e28553be58900b29e436d423d8e30249ad7", size = 855127 },
    { url = "https://files.pythonhosted.org/packages/64/cd/0139a0fddf22a3c71bfeeb336755c4b4fd5a992228a94fd3c80005c98247/boost_histogram-1.5.2-cp39-cp39-macosx_10_9_x86_64.whl", hash = "sha256:f796913033c2fc7be535851661c67e526745df985a8f177d079be8bdf1eda128", size = 1100791 },
    { url = "https://files.pythonhosted.org/packages/41/39/172b42d5ff50c99aa053dd62a6c0778828926bd1021b992f524d8a688c52/boost_histogram-1.5.2-cp39-cp39-macosx_11_0_arm64.whl", hash = "sha256:cd210ad6cbdd3211c837ab6d15417cc2d52837e2ec74049bd0cc79e0d98ee19c", size = 957507 },
    { url = "https://files.pythonhosted.org/packages/e6/97/09ef1f24d01aef71aee527031059bb921d78b0486f2ac6021bffd0a1fce7/boost_histogram-1.5.2-cp39-cp39-manylinux_2_17_aarch64.manylinux2014_aarch64.whl", hash = "sha256:09daaafcc5ba9646c6fd4ec4b263c457fcc6787ec21e4cce706fb5f120d669c8", size = 994010 },
    { url = "https://files.pythonhosted.org/packages/d9/f8/4a92c528f5ef77ba60bcf3ecdb686b7ce3c241908f3db71deba78a9c3507/boost_histogram-1.5.2-cp39-cp39-manylinux_2_17_x86_64.manylinux2014_x86_64.whl", hash = "sha256:49a6c5676f8cebc300f80fd2c4248590ea40fd1ef824c8aa46b813e7a28d443d", size = 1119034 },
    { url = "https://files.pythonhosted.org/packages/cf/79/797a424bad9137aaeac903c567c54631093dc43d3fb62f42fd4635ae0904/boost_histogram-1.5.2-cp39-cp39-musllinux_1_2_aarch64.whl", hash = "sha256:1fc0398002d2bfb9d13f326b94e78f26d8e97ea7760c871f8d5eb5b793486c9f", size = 2036263 },
    { url = "https://files.pythonhosted.org/packages/a2/ac/9e79a1ec19bacfd24dde7be051cb690d44874995aa74aca9a9a62cb99043/boost_histogram-1.5.2-cp39-cp39-musllinux_1_2_x86_64.whl", hash = "sha256:92dd35a3b0994adfea1fa1606a9211faf65a736534e1b2743f9e33af5ceb9529", size = 2245518 },
    { url = "https://files.pythonhosted.org/packages/16/2e/4344f48dbffe6946371aff8ab8d842a13f37e019a968a8e9abe43f2ff642/boost_histogram-1.5.2-cp39-cp39-win32.whl", hash = "sha256:e53016f00bab46ce4147fd1c8b2bfd1819ca400d15744085dc7cbb5cb0abcb77", size = 540031 },
    { url = "https://files.pythonhosted.org/packages/47/0e/23c9f7ce8d2f8c0ee602db0366532c6a606d329cf06930808dca58a9b7b1/boost_histogram-1.5.2-cp39-cp39-win_amd64.whl", hash = "sha256:ae54378ea8c56e0fcbb5fd16d7fb09e5e0a88b6c295d07a054839aa59ad3742f", size = 839809 },
    { url = "https://files.pythonhosted.org/packages/a5/80/952284a52efe7eb6fc38f172cb5164690f67829257f4b1b99e4184cca2d7/boost_histogram-1.5.2-pp310-pypy310_pp73-macosx_10_15_x86_64.whl", hash = "sha256:6df4ef81144198bdf460d10d5ad24927127b19cc5ecbf45c8616fb43d0c3e149", size = 1100521 },
    { url = "https://files.pythonhosted.org/packages/79/9f/f965da68ab3fbd6d991d32e0f186359870e3da8c3fd67ed83ffd52fa6211/boost_histogram-1.5.2-pp310-pypy310_pp73-macosx_14_0_arm64.whl", hash = "sha256:19efb27cc3190dd1bdab51717f9fc00a064484c263419170cdcae65a6355ad97", size = 961660 },
    { url = "https://files.pythonhosted.org/packages/50/ef/033d68b7e26b5226a62f03ff05ca3c28bc7f710468aa8acb939f66b09a16/boost_histogram-1.5.2-pp310-pypy310_pp73-manylinux_2_17_aarch64.manylinux2014_aarch64.whl", hash = "sha256:a5f60342d9e9f2529eb356ad53bb5995efa074686f6be025357b2619485ffc2e", size = 993387 },
    { url = "https://files.pythonhosted.org/packages/43/a6/a645f934da53de15163c8ae10753c1092058bdbf08be48eb4a9a47c18426/boost_histogram-1.5.2-pp310-pypy310_pp73-manylinux_2_17_x86_64.manylinux2014_x86_64.whl", hash = "sha256:7fd5c3a3678d68696f4d6e89e9b6e39da9c81f669235dcbf128081c6355a6a83", size = 1125983 },
    { url = "https://files.pythonhosted.org/packages/1e/4b/3475c85bd900f1475643f6758d03c953e2e6d5b0bb5b6a0088bf6158258c/boost_histogram-1.5.2-pp310-pypy310_pp73-win_amd64.whl", hash = "sha256:9710d429699010ebe2f7f31b13c915a49f11b0b0c9ddebf180ca834b09d6980a", size = 741177 },
    { url = "https://files.pythonhosted.org/packages/fe/ec/c3839867fb8f7099f6ff5a002f1c005934647d70f398d04a7216ba1107a0/boost_histogram-1.5.2-pp311-pypy311_pp73-macosx_10_15_x86_64.whl", hash = "sha256:348e612a4390f3445bdac6775bde1e3b90a63a8c9a166378bb58f9890db217d2", size = 1101403 },
    { url = "https://files.pythonhosted.org/packages/81/dc/5e227ae55b594a75afe7681119fe018512d3b36538ba0a11290c29cefeee/boost_histogram-1.5.2-pp311-pypy311_pp73-macosx_11_0_arm64.whl", hash = "sha256:fe971afdc78f5a4bc82d6a0beca69233988bf07865e75fa71e1f3fff11ef77ef", size = 963390 },
    { url = "https://files.pythonhosted.org/packages/d5/09/2108e22e81400b508cc0ee56f15feeb4b4cee0a4a5014cef207f30a0570f/boost_histogram-1.5.2-pp311-pypy311_pp73-manylinux_2_17_aarch64.manylinux2014_aarch64.whl", hash = "sha256:d965e9f06e354e653ce025af298339a5c878a2c8841b74420ee053b5c4415540", size = 994825 },
    { url = "https://files.pythonhosted.org/packages/7c/67/d5191e16fee18f0c8aa7bbc6e4a37f37b6a5d3a3c4e53746b8d0b0c38abb/boost_histogram-1.5.2-pp311-pypy311_pp73-manylinux_2_17_x86_64.manylinux2014_x86_64.whl", hash = "sha256:ed6abb9231a43a2f519db6ddc1511e30309c0e425ff81fb195828f5b327f81ec", size = 1126484 },
    { url = "https://files.pythonhosted.org/packages/51/38/09beac70a27899aac2ff57c382ba064fd14253a53986a39109e591d2586a/boost_histogram-1.5.2-pp311-pypy311_pp73-win_amd64.whl", hash = "sha256:119226d5d0045c4d8f6c45f79bbd0bdb85104f975eeb7e93ca559a8aa8168a54", size = 742170 },
    { url = "https://files.pythonhosted.org/packages/dd/91/3e3a2feb838624518fedb7bb7cf53eb9b8e68d8d58d973fbf8868b3fbecc/boost_histogram-1.5.2-pp39-pypy39_pp73-macosx_10_15_x86_64.whl", hash = "sha256:dfd94661369d5cbf679f7bc1968b68d79e4463434e767e9ee0f9d25e0372ce15", size = 1100712 },
    { url = "https://files.pythonhosted.org/packages/43/4f/b240c58c9c3dbce74a5d6373451ee3a08b2cbe8c0c071334c6d8e1b967bc/boost_histogram-1.5.2-pp39-pypy39_pp73-macosx_11_0_arm64.whl", hash = "sha256:40311a7531ad8c82ddafe2e75648bdc846cffe38dab9f34bfd8eadf377d2279f", size = 962599 },
    { url = "https://files.pythonhosted.org/packages/8a/c6/58fa54cd66d788a7a4b4e3f31c442166d6c2c46370d70c614125b3ef8a6e/boost_histogram-1.5.2-pp39-pypy39_pp73-manylinux_2_17_aarch64.manylinux2014_aarch64.whl", hash = "sha256:bbbbd1d1714d7fa4b3ad4a890a46bf550b2f0c9127508a8a3e85ff705f76cfa9", size = 992838 },
    { url = "https://files.pythonhosted.org/packages/dd/3c/30d1cef75944f37d31f60f55fbd55497b83fd8252a2ca0641af91d4fe30d/boost_histogram-1.5.2-pp39-pypy39_pp73-manylinux_2_17_x86_64.manylinux2014_x86_64.whl", hash = "sha256:7240ac7ed34510d990b939fe1272f1f87005d5a9e936d70b84ccd0c84c5ad6c5", size = 1124471 },
    { url = "https://files.pythonhosted.org/packages/6a/76/4fb997b0603d0a2e6f22d73790799c8324bc613448f9a590d41010b70c9b/boost_histogram-1.5.2-pp39-pypy39_pp73-win_amd64.whl", hash = "sha256:395b94cd34554ca8d2ad6c2d9c20c07059170b63c14fa384575b58e877341076", size = 741328 },
]

[[package]]
name = "certifi"
version = "2025.1.31"
source = { registry = "https://pypi.org/simple" }
sdist = { url = "https://files.pythonhosted.org/packages/1c/ab/c9f1e32b7b1bf505bf26f0ef697775960db7932abeb7b516de930ba2705f/certifi-2025.1.31.tar.gz", hash = "sha256:3d5da6925056f6f18f119200434a4780a94263f10d1c21d032a6f6b2baa20651", size = 167577 }
wheels = [
    { url = "https://files.pythonhosted.org/packages/38/fc/bce832fd4fd99766c04d1ee0eead6b0ec6486fb100ae5e74c1d91292b982/certifi-2025.1.31-py3-none-any.whl", hash = "sha256:ca78db4565a652026a4db2bcdf68f2fb589ea80d0be70e03929ed730746b84fe", size = 166393 },
]

[[package]]
name = "cfgv"
version = "3.4.0"
source = { registry = "https://pypi.org/simple" }
sdist = { url = "https://files.pythonhosted.org/packages/11/74/539e56497d9bd1d484fd863dd69cbbfa653cd2aa27abfe35653494d85e94/cfgv-3.4.0.tar.gz", hash = "sha256:e52591d4c5f5dead8e0f673fb16db7949d2cfb3f7da4582893288f0ded8fe560", size = 7114 }
wheels = [
    { url = "https://files.pythonhosted.org/packages/c5/55/51844dd50c4fc7a33b653bfaba4c2456f06955289ca770a5dbd5fd267374/cfgv-3.4.0-py2.py3-none-any.whl", hash = "sha256:b7265b1f29fd3316bfcd2b330d63d024f2bfd8bcb8b0272f8e19a504856c48f9", size = 7249 },
]

[[package]]
name = "charset-normalizer"
version = "3.4.1"
source = { registry = "https://pypi.org/simple" }
sdist = { url = "https://files.pythonhosted.org/packages/16/b0/572805e227f01586461c80e0fd25d65a2115599cc9dad142fee4b747c357/charset_normalizer-3.4.1.tar.gz", hash = "sha256:44251f18cd68a75b56585dd00dae26183e102cd5e0f9f1466e6df5da2ed64ea3", size = 123188 }
wheels = [
    { url = "https://files.pythonhosted.org/packages/0d/58/5580c1716040bc89206c77d8f74418caf82ce519aae06450393ca73475d1/charset_normalizer-3.4.1-cp310-cp310-macosx_10_9_universal2.whl", hash = "sha256:91b36a978b5ae0ee86c394f5a54d6ef44db1de0815eb43de826d41d21e4af3de", size = 198013 },
    { url = "https://files.pythonhosted.org/packages/d0/11/00341177ae71c6f5159a08168bcb98c6e6d196d372c94511f9f6c9afe0c6/charset_normalizer-3.4.1-cp310-cp310-manylinux_2_17_aarch64.manylinux2014_aarch64.whl", hash = "sha256:7461baadb4dc00fd9e0acbe254e3d7d2112e7f92ced2adc96e54ef6501c5f176", size = 141285 },
    { url = "https://files.pythonhosted.org/packages/01/09/11d684ea5819e5a8f5100fb0b38cf8d02b514746607934134d31233e02c8/charset_normalizer-3.4.1-cp310-cp310-manylinux_2_17_ppc64le.manylinux2014_ppc64le.whl", hash = "sha256:e218488cd232553829be0664c2292d3af2eeeb94b32bea483cf79ac6a694e037", size = 151449 },
    { url = "https://files.pythonhosted.org/packages/08/06/9f5a12939db324d905dc1f70591ae7d7898d030d7662f0d426e2286f68c9/charset_normalizer-3.4.1-cp310-cp310-manylinux_2_17_s390x.manylinux2014_s390x.whl", hash = "sha256:80ed5e856eb7f30115aaf94e4a08114ccc8813e6ed1b5efa74f9f82e8509858f", size = 143892 },
    { url = "https://files.pythonhosted.org/packages/93/62/5e89cdfe04584cb7f4d36003ffa2936681b03ecc0754f8e969c2becb7e24/charset_normalizer-3.4.1-cp310-cp310-manylinux_2_17_x86_64.manylinux2014_x86_64.whl", hash = "sha256:b010a7a4fd316c3c484d482922d13044979e78d1861f0e0650423144c616a46a", size = 146123 },
    { url = "https://files.pythonhosted.org/packages/a9/ac/ab729a15c516da2ab70a05f8722ecfccc3f04ed7a18e45c75bbbaa347d61/charset_normalizer-3.4.1-cp310-cp310-manylinux_2_5_i686.manylinux1_i686.manylinux_2_17_i686.manylinux2014_i686.whl", hash = "sha256:4532bff1b8421fd0a320463030c7520f56a79c9024a4e88f01c537316019005a", size = 147943 },
    { url = "https://files.pythonhosted.org/packages/03/d2/3f392f23f042615689456e9a274640c1d2e5dd1d52de36ab8f7955f8f050/charset_normalizer-3.4.1-cp310-cp310-musllinux_1_2_aarch64.whl", hash = "sha256:d973f03c0cb71c5ed99037b870f2be986c3c05e63622c017ea9816881d2dd247", size = 142063 },
    { url = "https://files.pythonhosted.org/packages/f2/e3/e20aae5e1039a2cd9b08d9205f52142329f887f8cf70da3650326670bddf/charset_normalizer-3.4.1-cp310-cp310-musllinux_1_2_i686.whl", hash = "sha256:3a3bd0dcd373514dcec91c411ddb9632c0d7d92aed7093b8c3bbb6d69ca74408", size = 150578 },
    { url = "https://files.pythonhosted.org/packages/8d/af/779ad72a4da0aed925e1139d458adc486e61076d7ecdcc09e610ea8678db/charset_normalizer-3.4.1-cp310-cp310-musllinux_1_2_ppc64le.whl", hash = "sha256:d9c3cdf5390dcd29aa8056d13e8e99526cda0305acc038b96b30352aff5ff2bb", size = 153629 },
    { url = "https://files.pythonhosted.org/packages/c2/b6/7aa450b278e7aa92cf7732140bfd8be21f5f29d5bf334ae987c945276639/charset_normalizer-3.4.1-cp310-cp310-musllinux_1_2_s390x.whl", hash = "sha256:2bdfe3ac2e1bbe5b59a1a63721eb3b95fc9b6817ae4a46debbb4e11f6232428d", size = 150778 },
    { url = "https://files.pythonhosted.org/packages/39/f4/d9f4f712d0951dcbfd42920d3db81b00dd23b6ab520419626f4023334056/charset_normalizer-3.4.1-cp310-cp310-musllinux_1_2_x86_64.whl", hash = "sha256:eab677309cdb30d047996b36d34caeda1dc91149e4fdca0b1a039b3f79d9a807", size = 146453 },
    { url = "https://files.pythonhosted.org/packages/49/2b/999d0314e4ee0cff3cb83e6bc9aeddd397eeed693edb4facb901eb8fbb69/charset_normalizer-3.4.1-cp310-cp310-win32.whl", hash = "sha256:c0429126cf75e16c4f0ad00ee0eae4242dc652290f940152ca8c75c3a4b6ee8f", size = 95479 },
    { url = "https://files.pythonhosted.org/packages/2d/ce/3cbed41cff67e455a386fb5e5dd8906cdda2ed92fbc6297921f2e4419309/charset_normalizer-3.4.1-cp310-cp310-win_amd64.whl", hash = "sha256:9f0b8b1c6d84c8034a44893aba5e767bf9c7a211e313a9605d9c617d7083829f", size = 102790 },
    { url = "https://files.pythonhosted.org/packages/72/80/41ef5d5a7935d2d3a773e3eaebf0a9350542f2cab4eac59a7a4741fbbbbe/charset_normalizer-3.4.1-cp311-cp311-macosx_10_9_universal2.whl", hash = "sha256:8bfa33f4f2672964266e940dd22a195989ba31669bd84629f05fab3ef4e2d125", size = 194995 },
    { url = "https://files.pythonhosted.org/packages/7a/28/0b9fefa7b8b080ec492110af6d88aa3dea91c464b17d53474b6e9ba5d2c5/charset_normalizer-3.4.1-cp311-cp311-manylinux_2_17_aarch64.manylinux2014_aarch64.whl", hash = "sha256:28bf57629c75e810b6ae989f03c0828d64d6b26a5e205535585f96093e405ed1", size = 139471 },
    { url = "https://files.pythonhosted.org/packages/71/64/d24ab1a997efb06402e3fc07317e94da358e2585165930d9d59ad45fcae2/charset_normalizer-3.4.1-cp311-cp311-manylinux_2_17_ppc64le.manylinux2014_ppc64le.whl", hash = "sha256:f08ff5e948271dc7e18a35641d2f11a4cd8dfd5634f55228b691e62b37125eb3", size = 149831 },
    { url = "https://files.pythonhosted.org/packages/37/ed/be39e5258e198655240db5e19e0b11379163ad7070962d6b0c87ed2c4d39/charset_normalizer-3.4.1-cp311-cp311-manylinux_2_17_s390x.manylinux2014_s390x.whl", hash = "sha256:234ac59ea147c59ee4da87a0c0f098e9c8d169f4dc2a159ef720f1a61bbe27cd", size = 142335 },
    { url = "https://files.pythonhosted.org/packages/88/83/489e9504711fa05d8dde1574996408026bdbdbd938f23be67deebb5eca92/charset_normalizer-3.4.1-cp311-cp311-manylinux_2_17_x86_64.manylinux2014_x86_64.whl", hash = "sha256:fd4ec41f914fa74ad1b8304bbc634b3de73d2a0889bd32076342a573e0779e00", size = 143862 },
    { url = "https://files.pythonhosted.org/packages/c6/c7/32da20821cf387b759ad24627a9aca289d2822de929b8a41b6241767b461/charset_normalizer-3.4.1-cp311-cp311-manylinux_2_5_i686.manylinux1_i686.manylinux_2_17_i686.manylinux2014_i686.whl", hash = "sha256:eea6ee1db730b3483adf394ea72f808b6e18cf3cb6454b4d86e04fa8c4327a12", size = 145673 },
    { url = "https://files.pythonhosted.org/packages/68/85/f4288e96039abdd5aeb5c546fa20a37b50da71b5cf01e75e87f16cd43304/charset_normalizer-3.4.1-cp311-cp311-musllinux_1_2_aarch64.whl", hash = "sha256:c96836c97b1238e9c9e3fe90844c947d5afbf4f4c92762679acfe19927d81d77", size = 140211 },
    { url = "https://files.pythonhosted.org/packages/28/a3/a42e70d03cbdabc18997baf4f0227c73591a08041c149e710045c281f97b/charset_normalizer-3.4.1-cp311-cp311-musllinux_1_2_i686.whl", hash = "sha256:4d86f7aff21ee58f26dcf5ae81a9addbd914115cdebcbb2217e4f0ed8982e146", size = 148039 },
    { url = "https://files.pythonhosted.org/packages/85/e4/65699e8ab3014ecbe6f5c71d1a55d810fb716bbfd74f6283d5c2aa87febf/charset_normalizer-3.4.1-cp311-cp311-musllinux_1_2_ppc64le.whl", hash = "sha256:09b5e6733cbd160dcc09589227187e242a30a49ca5cefa5a7edd3f9d19ed53fd", size = 151939 },
    { url = "https://files.pythonhosted.org/packages/b1/82/8e9fe624cc5374193de6860aba3ea8070f584c8565ee77c168ec13274bd2/charset_normalizer-3.4.1-cp311-cp311-musllinux_1_2_s390x.whl", hash = "sha256:5777ee0881f9499ed0f71cc82cf873d9a0ca8af166dfa0af8ec4e675b7df48e6", size = 149075 },
    { url = "https://files.pythonhosted.org/packages/3d/7b/82865ba54c765560c8433f65e8acb9217cb839a9e32b42af4aa8e945870f/charset_normalizer-3.4.1-cp311-cp311-musllinux_1_2_x86_64.whl", hash = "sha256:237bdbe6159cff53b4f24f397d43c6336c6b0b42affbe857970cefbb620911c8", size = 144340 },
    { url = "https://files.pythonhosted.org/packages/b5/b6/9674a4b7d4d99a0d2df9b215da766ee682718f88055751e1e5e753c82db0/charset_normalizer-3.4.1-cp311-cp311-win32.whl", hash = "sha256:8417cb1f36cc0bc7eaba8ccb0e04d55f0ee52df06df3ad55259b9a323555fc8b", size = 95205 },
    { url = "https://files.pythonhosted.org/packages/1e/ab/45b180e175de4402dcf7547e4fb617283bae54ce35c27930a6f35b6bef15/charset_normalizer-3.4.1-cp311-cp311-win_amd64.whl", hash = "sha256:d7f50a1f8c450f3925cb367d011448c39239bb3eb4117c36a6d354794de4ce76", size = 102441 },
    { url = "https://files.pythonhosted.org/packages/0a/9a/dd1e1cdceb841925b7798369a09279bd1cf183cef0f9ddf15a3a6502ee45/charset_normalizer-3.4.1-cp312-cp312-macosx_10_13_universal2.whl", hash = "sha256:73d94b58ec7fecbc7366247d3b0b10a21681004153238750bb67bd9012414545", size = 196105 },
    { url = "https://files.pythonhosted.org/packages/d3/8c/90bfabf8c4809ecb648f39794cf2a84ff2e7d2a6cf159fe68d9a26160467/charset_normalizer-3.4.1-cp312-cp312-manylinux_2_17_aarch64.manylinux2014_aarch64.whl", hash = "sha256:dad3e487649f498dd991eeb901125411559b22e8d7ab25d3aeb1af367df5efd7", size = 140404 },
    { url = "https://files.pythonhosted.org/packages/ad/8f/e410d57c721945ea3b4f1a04b74f70ce8fa800d393d72899f0a40526401f/charset_normalizer-3.4.1-cp312-cp312-manylinux_2_17_ppc64le.manylinux2014_ppc64le.whl", hash = "sha256:c30197aa96e8eed02200a83fba2657b4c3acd0f0aa4bdc9f6c1af8e8962e0757", size = 150423 },
    { url = "https://files.pythonhosted.org/packages/f0/b8/e6825e25deb691ff98cf5c9072ee0605dc2acfca98af70c2d1b1bc75190d/charset_normalizer-3.4.1-cp312-cp312-manylinux_2_17_s390x.manylinux2014_s390x.whl", hash = "sha256:2369eea1ee4a7610a860d88f268eb39b95cb588acd7235e02fd5a5601773d4fa", size = 143184 },
    { url = "https://files.pythonhosted.org/packages/3e/a2/513f6cbe752421f16d969e32f3583762bfd583848b763913ddab8d9bfd4f/charset_normalizer-3.4.1-cp312-cp312-manylinux_2_17_x86_64.manylinux2014_x86_64.whl", hash = "sha256:bc2722592d8998c870fa4e290c2eec2c1569b87fe58618e67d38b4665dfa680d", size = 145268 },
    { url = "https://files.pythonhosted.org/packages/74/94/8a5277664f27c3c438546f3eb53b33f5b19568eb7424736bdc440a88a31f/charset_normalizer-3.4.1-cp312-cp312-manylinux_2_5_i686.manylinux1_i686.manylinux_2_17_i686.manylinux2014_i686.whl", hash = "sha256:ffc9202a29ab3920fa812879e95a9e78b2465fd10be7fcbd042899695d75e616", size = 147601 },
    { url = "https://files.pythonhosted.org/packages/7c/5f/6d352c51ee763623a98e31194823518e09bfa48be2a7e8383cf691bbb3d0/charset_normalizer-3.4.1-cp312-cp312-musllinux_1_2_aarch64.whl", hash = "sha256:804a4d582ba6e5b747c625bf1255e6b1507465494a40a2130978bda7b932c90b", size = 141098 },
    { url = "https://files.pythonhosted.org/packages/78/d4/f5704cb629ba5ab16d1d3d741396aec6dc3ca2b67757c45b0599bb010478/charset_normalizer-3.4.1-cp312-cp312-musllinux_1_2_i686.whl", hash = "sha256:0f55e69f030f7163dffe9fd0752b32f070566451afe180f99dbeeb81f511ad8d", size = 149520 },
    { url = "https://files.pythonhosted.org/packages/c5/96/64120b1d02b81785f222b976c0fb79a35875457fa9bb40827678e54d1bc8/charset_normalizer-3.4.1-cp312-cp312-musllinux_1_2_ppc64le.whl", hash = "sha256:c4c3e6da02df6fa1410a7680bd3f63d4f710232d3139089536310d027950696a", size = 152852 },
    { url = "https://files.pythonhosted.org/packages/84/c9/98e3732278a99f47d487fd3468bc60b882920cef29d1fa6ca460a1fdf4e6/charset_normalizer-3.4.1-cp312-cp312-musllinux_1_2_s390x.whl", hash = "sha256:5df196eb874dae23dcfb968c83d4f8fdccb333330fe1fc278ac5ceeb101003a9", size = 150488 },
    { url = "https://files.pythonhosted.org/packages/13/0e/9c8d4cb99c98c1007cc11eda969ebfe837bbbd0acdb4736d228ccaabcd22/charset_normalizer-3.4.1-cp312-cp312-musllinux_1_2_x86_64.whl", hash = "sha256:e358e64305fe12299a08e08978f51fc21fac060dcfcddd95453eabe5b93ed0e1", size = 146192 },
    { url = "https://files.pythonhosted.org/packages/b2/21/2b6b5b860781a0b49427309cb8670785aa543fb2178de875b87b9cc97746/charset_normalizer-3.4.1-cp312-cp312-win32.whl", hash = "sha256:9b23ca7ef998bc739bf6ffc077c2116917eabcc901f88da1b9856b210ef63f35", size = 95550 },
    { url = "https://files.pythonhosted.org/packages/21/5b/1b390b03b1d16c7e382b561c5329f83cc06623916aab983e8ab9239c7d5c/charset_normalizer-3.4.1-cp312-cp312-win_amd64.whl", hash = "sha256:6ff8a4a60c227ad87030d76e99cd1698345d4491638dfa6673027c48b3cd395f", size = 102785 },
    { url = "https://files.pythonhosted.org/packages/38/94/ce8e6f63d18049672c76d07d119304e1e2d7c6098f0841b51c666e9f44a0/charset_normalizer-3.4.1-cp313-cp313-macosx_10_13_universal2.whl", hash = "sha256:aabfa34badd18f1da5ec1bc2715cadc8dca465868a4e73a0173466b688f29dda", size = 195698 },
    { url = "https://files.pythonhosted.org/packages/24/2e/dfdd9770664aae179a96561cc6952ff08f9a8cd09a908f259a9dfa063568/charset_normalizer-3.4.1-cp313-cp313-manylinux_2_17_aarch64.manylinux2014_aarch64.whl", hash = "sha256:22e14b5d70560b8dd51ec22863f370d1e595ac3d024cb8ad7d308b4cd95f8313", size = 140162 },
    { url = "https://files.pythonhosted.org/packages/24/4e/f646b9093cff8fc86f2d60af2de4dc17c759de9d554f130b140ea4738ca6/charset_normalizer-3.4.1-cp313-cp313-manylinux_2_17_ppc64le.manylinux2014_ppc64le.whl", hash = "sha256:8436c508b408b82d87dc5f62496973a1805cd46727c34440b0d29d8a2f50a6c9", size = 150263 },
    { url = "https://files.pythonhosted.org/packages/5e/67/2937f8d548c3ef6e2f9aab0f6e21001056f692d43282b165e7c56023e6dd/charset_normalizer-3.4.1-cp313-cp313-manylinux_2_17_s390x.manylinux2014_s390x.whl", hash = "sha256:2d074908e1aecee37a7635990b2c6d504cd4766c7bc9fc86d63f9c09af3fa11b", size = 142966 },
    { url = "https://files.pythonhosted.org/packages/52/ed/b7f4f07de100bdb95c1756d3a4d17b90c1a3c53715c1a476f8738058e0fa/charset_normalizer-3.4.1-cp313-cp313-manylinux_2_17_x86_64.manylinux2014_x86_64.whl", hash = "sha256:955f8851919303c92343d2f66165294848d57e9bba6cf6e3625485a70a038d11", size = 144992 },
    { url = "https://files.pythonhosted.org/packages/96/2c/d49710a6dbcd3776265f4c923bb73ebe83933dfbaa841c5da850fe0fd20b/charset_normalizer-3.4.1-cp313-cp313-manylinux_2_5_i686.manylinux1_i686.manylinux_2_17_i686.manylinux2014_i686.whl", hash = "sha256:44ecbf16649486d4aebafeaa7ec4c9fed8b88101f4dd612dcaf65d5e815f837f", size = 147162 },
    { url = "https://files.pythonhosted.org/packages/b4/41/35ff1f9a6bd380303dea55e44c4933b4cc3c4850988927d4082ada230273/charset_normalizer-3.4.1-cp313-cp313-musllinux_1_2_aarch64.whl", hash = "sha256:0924e81d3d5e70f8126529951dac65c1010cdf117bb75eb02dd12339b57749dd", size = 140972 },
    { url = "https://files.pythonhosted.org/packages/fb/43/c6a0b685fe6910d08ba971f62cd9c3e862a85770395ba5d9cad4fede33ab/charset_normalizer-3.4.1-cp313-cp313-musllinux_1_2_i686.whl", hash = "sha256:2967f74ad52c3b98de4c3b32e1a44e32975e008a9cd2a8cc8966d6a5218c5cb2", size = 149095 },
    { url = "https://files.pythonhosted.org/packages/4c/ff/a9a504662452e2d2878512115638966e75633519ec11f25fca3d2049a94a/charset_normalizer-3.4.1-cp313-cp313-musllinux_1_2_ppc64le.whl", hash = "sha256:c75cb2a3e389853835e84a2d8fb2b81a10645b503eca9bcb98df6b5a43eb8886", size = 152668 },
    { url = "https://files.pythonhosted.org/packages/6c/71/189996b6d9a4b932564701628af5cee6716733e9165af1d5e1b285c530ed/charset_normalizer-3.4.1-cp313-cp313-musllinux_1_2_s390x.whl", hash = "sha256:09b26ae6b1abf0d27570633b2b078a2a20419c99d66fb2823173d73f188ce601", size = 150073 },
    { url = "https://files.pythonhosted.org/packages/e4/93/946a86ce20790e11312c87c75ba68d5f6ad2208cfb52b2d6a2c32840d922/charset_normalizer-3.4.1-cp313-cp313-musllinux_1_2_x86_64.whl", hash = "sha256:fa88b843d6e211393a37219e6a1c1df99d35e8fd90446f1118f4216e307e48cd", size = 145732 },
    { url = "https://files.pythonhosted.org/packages/cd/e5/131d2fb1b0dddafc37be4f3a2fa79aa4c037368be9423061dccadfd90091/charset_normalizer-3.4.1-cp313-cp313-win32.whl", hash = "sha256:eb8178fe3dba6450a3e024e95ac49ed3400e506fd4e9e5c32d30adda88cbd407", size = 95391 },
    { url = "https://files.pythonhosted.org/packages/27/f2/4f9a69cc7712b9b5ad8fdb87039fd89abba997ad5cbe690d1835d40405b0/charset_normalizer-3.4.1-cp313-cp313-win_amd64.whl", hash = "sha256:b1ac5992a838106edb89654e0aebfc24f5848ae2547d22c2c3f66454daa11971", size = 102702 },
    { url = "https://files.pythonhosted.org/packages/7f/c0/b913f8f02836ed9ab32ea643c6fe4d3325c3d8627cf6e78098671cafff86/charset_normalizer-3.4.1-cp39-cp39-macosx_10_9_universal2.whl", hash = "sha256:b97e690a2118911e39b4042088092771b4ae3fc3aa86518f84b8cf6888dbdb41", size = 197867 },
    { url = "https://files.pythonhosted.org/packages/0f/6c/2bee440303d705b6fb1e2ec789543edec83d32d258299b16eed28aad48e0/charset_normalizer-3.4.1-cp39-cp39-manylinux_2_17_aarch64.manylinux2014_aarch64.whl", hash = "sha256:78baa6d91634dfb69ec52a463534bc0df05dbd546209b79a3880a34487f4b84f", size = 141385 },
    { url = "https://files.pythonhosted.org/packages/3d/04/cb42585f07f6f9fd3219ffb6f37d5a39b4fd2db2355b23683060029c35f7/charset_normalizer-3.4.1-cp39-cp39-manylinux_2_17_ppc64le.manylinux2014_ppc64le.whl", hash = "sha256:1a2bc9f351a75ef49d664206d51f8e5ede9da246602dc2d2726837620ea034b2", size = 151367 },
    { url = "https://files.pythonhosted.org/packages/54/54/2412a5b093acb17f0222de007cc129ec0e0df198b5ad2ce5699355269dfe/charset_normalizer-3.4.1-cp39-cp39-manylinux_2_17_s390x.manylinux2014_s390x.whl", hash = "sha256:75832c08354f595c760a804588b9357d34ec00ba1c940c15e31e96d902093770", size = 143928 },
    { url = "https://files.pythonhosted.org/packages/5a/6d/e2773862b043dcf8a221342954f375392bb2ce6487bcd9f2c1b34e1d6781/charset_normalizer-3.4.1-cp39-cp39-manylinux_2_17_x86_64.manylinux2014_x86_64.whl", hash = "sha256:0af291f4fe114be0280cdd29d533696a77b5b49cfde5467176ecab32353395c4", size = 146203 },
    { url = "https://files.pythonhosted.org/packages/b9/f8/ca440ef60d8f8916022859885f231abb07ada3c347c03d63f283bec32ef5/charset_normalizer-3.4.1-cp39-cp39-manylinux_2_5_i686.manylinux1_i686.manylinux_2_17_i686.manylinux2014_i686.whl", hash = "sha256:0167ddc8ab6508fe81860a57dd472b2ef4060e8d378f0cc555707126830f2537", size = 148082 },
    { url = "https://files.pythonhosted.org/packages/04/d2/42fd330901aaa4b805a1097856c2edf5095e260a597f65def493f4b8c833/charset_normalizer-3.4.1-cp39-cp39-musllinux_1_2_aarch64.whl", hash = "sha256:2a75d49014d118e4198bcee5ee0a6f25856b29b12dbf7cd012791f8a6cc5c496", size = 142053 },
    { url = "https://files.pythonhosted.org/packages/9e/af/3a97a4fa3c53586f1910dadfc916e9c4f35eeada36de4108f5096cb7215f/charset_normalizer-3.4.1-cp39-cp39-musllinux_1_2_i686.whl", hash = "sha256:363e2f92b0f0174b2f8238240a1a30142e3db7b957a5dd5689b0e75fb717cc78", size = 150625 },
    { url = "https://files.pythonhosted.org/packages/26/ae/23d6041322a3556e4da139663d02fb1b3c59a23ab2e2b56432bd2ad63ded/charset_normalizer-3.4.1-cp39-cp39-musllinux_1_2_ppc64le.whl", hash = "sha256:ab36c8eb7e454e34e60eb55ca5d241a5d18b2c6244f6827a30e451c42410b5f7", size = 153549 },
    { url = "https://files.pythonhosted.org/packages/94/22/b8f2081c6a77cb20d97e57e0b385b481887aa08019d2459dc2858ed64871/charset_normalizer-3.4.1-cp39-cp39-musllinux_1_2_s390x.whl", hash = "sha256:4c0907b1928a36d5a998d72d64d8eaa7244989f7aaaf947500d3a800c83a3fd6", size = 150945 },
    { url = "https://files.pythonhosted.org/packages/c7/0b/c5ec5092747f801b8b093cdf5610e732b809d6cb11f4c51e35fc28d1d389/charset_normalizer-3.4.1-cp39-cp39-musllinux_1_2_x86_64.whl", hash = "sha256:04432ad9479fa40ec0f387795ddad4437a2b50417c69fa275e212933519ff294", size = 146595 },
    { url = "https://files.pythonhosted.org/packages/0c/5a/0b59704c38470df6768aa154cc87b1ac7c9bb687990a1559dc8765e8627e/charset_normalizer-3.4.1-cp39-cp39-win32.whl", hash = "sha256:3bed14e9c89dcb10e8f3a29f9ccac4955aebe93c71ae803af79265c9ca5644c5", size = 95453 },
    { url = "https://files.pythonhosted.org/packages/85/2d/a9790237cb4d01a6d57afadc8573c8b73c609ade20b80f4cda30802009ee/charset_normalizer-3.4.1-cp39-cp39-win_amd64.whl", hash = "sha256:49402233c892a461407c512a19435d1ce275543138294f7ef013f0b63d5d3765", size = 102811 },
    { url = "https://files.pythonhosted.org/packages/0e/f6/65ecc6878a89bb1c23a086ea335ad4bf21a588990c3f535a227b9eea9108/charset_normalizer-3.4.1-py3-none-any.whl", hash = "sha256:d98b1668f06378c6dbefec3b92299716b931cd4e6061f3c875a71ced1780ab85", size = 49767 },
]

[[package]]
name = "colorama"
version = "0.4.6"
source = { registry = "https://pypi.org/simple" }
sdist = { url = "https://files.pythonhosted.org/packages/d8/53/6f443c9a4a8358a93a6792e2acffb9d9d5cb0a5cfd8802644b7b1c9a02e4/colorama-0.4.6.tar.gz", hash = "sha256:08695f5cb7ed6e0531a20572697297273c47b8cae5a63ffc6d6ed5c201be6e44", size = 27697 }
wheels = [
    { url = "https://files.pythonhosted.org/packages/d1/d6/3965ed04c63042e047cb6a3e6ed1a63a35087b6a609aa3a15ed8ac56c221/colorama-0.4.6-py2.py3-none-any.whl", hash = "sha256:4f1d9991f5acc0ca119f9d443620b77f9d6b33703e51011c16baf57afb285fc6", size = 25335 },
]

[[package]]
name = "contourpy"
version = "1.3.0"
source = { registry = "https://pypi.org/simple" }
resolution-markers = [
    "python_full_version < '3.10'",
]
dependencies = [
    { name = "numpy", version = "2.0.2", source = { registry = "https://pypi.org/simple" }, marker = "python_full_version < '3.10'" },
]
sdist = { url = "https://files.pythonhosted.org/packages/f5/f6/31a8f28b4a2a4fa0e01085e542f3081ab0588eff8e589d39d775172c9792/contourpy-1.3.0.tar.gz", hash = "sha256:7ffa0db17717a8ffb127efd0c95a4362d996b892c2904db72428d5b52e1938a4", size = 13464370 }
wheels = [
    { url = "https://files.pythonhosted.org/packages/6c/e0/be8dcc796cfdd96708933e0e2da99ba4bb8f9b2caa9d560a50f3f09a65f3/contourpy-1.3.0-cp310-cp310-macosx_10_9_x86_64.whl", hash = "sha256:880ea32e5c774634f9fcd46504bf9f080a41ad855f4fef54f5380f5133d343c7", size = 265366 },
    { url = "https://files.pythonhosted.org/packages/50/d6/c953b400219443535d412fcbbc42e7a5e823291236bc0bb88936e3cc9317/contourpy-1.3.0-cp310-cp310-macosx_11_0_arm64.whl", hash = "sha256:76c905ef940a4474a6289c71d53122a4f77766eef23c03cd57016ce19d0f7b42", size = 249226 },
    { url = "https://files.pythonhosted.org/packages/6f/b4/6fffdf213ffccc28483c524b9dad46bb78332851133b36ad354b856ddc7c/contourpy-1.3.0-cp310-cp310-manylinux_2_17_aarch64.manylinux2014_aarch64.whl", hash = "sha256:92f8557cbb07415a4d6fa191f20fd9d2d9eb9c0b61d1b2f52a8926e43c6e9af7", size = 308460 },
    { url = "https://files.pythonhosted.org/packages/cf/6c/118fc917b4050f0afe07179a6dcbe4f3f4ec69b94f36c9e128c4af480fb8/contourpy-1.3.0-cp310-cp310-manylinux_2_17_ppc64le.manylinux2014_ppc64le.whl", hash = "sha256:36f965570cff02b874773c49bfe85562b47030805d7d8360748f3eca570f4cab", size = 347623 },
    { url = "https://files.pythonhosted.org/packages/f9/a4/30ff110a81bfe3abf7b9673284d21ddce8cc1278f6f77393c91199da4c90/contourpy-1.3.0-cp310-cp310-manylinux_2_17_s390x.manylinux2014_s390x.whl", hash = "sha256:cacd81e2d4b6f89c9f8a5b69b86490152ff39afc58a95af002a398273e5ce589", size = 317761 },
    { url = "https://files.pythonhosted.org/packages/99/e6/d11966962b1aa515f5586d3907ad019f4b812c04e4546cc19ebf62b5178e/contourpy-1.3.0-cp310-cp310-manylinux_2_17_x86_64.manylinux2014_x86_64.whl", hash = "sha256:69375194457ad0fad3a839b9e29aa0b0ed53bb54db1bfb6c3ae43d111c31ce41", size = 322015 },
    { url = "https://files.pythonhosted.org/packages/4d/e3/182383743751d22b7b59c3c753277b6aee3637049197624f333dac5b4c80/contourpy-1.3.0-cp310-cp310-musllinux_1_2_aarch64.whl", hash = "sha256:7a52040312b1a858b5e31ef28c2e865376a386c60c0e248370bbea2d3f3b760d", size = 1262672 },
    { url = "https://files.pythonhosted.org/packages/78/53/974400c815b2e605f252c8fb9297e2204347d1755a5374354ee77b1ea259/contourpy-1.3.0-cp310-cp310-musllinux_1_2_x86_64.whl", hash = "sha256:3faeb2998e4fcb256542e8a926d08da08977f7f5e62cf733f3c211c2a5586223", size = 1321688 },
    { url = "https://files.pythonhosted.org/packages/52/29/99f849faed5593b2926a68a31882af98afbeac39c7fdf7de491d9c85ec6a/contourpy-1.3.0-cp310-cp310-win32.whl", hash = "sha256:36e0cff201bcb17a0a8ecc7f454fe078437fa6bda730e695a92f2d9932bd507f", size = 171145 },
    { url = "https://files.pythonhosted.org/packages/a9/97/3f89bba79ff6ff2b07a3cbc40aa693c360d5efa90d66e914f0ff03b95ec7/contourpy-1.3.0-cp310-cp310-win_amd64.whl", hash = "sha256:87ddffef1dbe5e669b5c2440b643d3fdd8622a348fe1983fad7a0f0ccb1cd67b", size = 216019 },
    { url = "https://files.pythonhosted.org/packages/b3/1f/9375917786cb39270b0ee6634536c0e22abf225825602688990d8f5c6c19/contourpy-1.3.0-cp311-cp311-macosx_10_9_x86_64.whl", hash = "sha256:0fa4c02abe6c446ba70d96ece336e621efa4aecae43eaa9b030ae5fb92b309ad", size = 266356 },
    { url = "https://files.pythonhosted.org/packages/05/46/9256dd162ea52790c127cb58cfc3b9e3413a6e3478917d1f811d420772ec/contourpy-1.3.0-cp311-cp311-macosx_11_0_arm64.whl", hash = "sha256:834e0cfe17ba12f79963861e0f908556b2cedd52e1f75e6578801febcc6a9f49", size = 250915 },
    { url = "https://files.pythonhosted.org/packages/e1/5d/3056c167fa4486900dfbd7e26a2fdc2338dc58eee36d490a0ed3ddda5ded/contourpy-1.3.0-cp311-cp311-manylinux_2_17_aarch64.manylinux2014_aarch64.whl", hash = "sha256:dbc4c3217eee163fa3984fd1567632b48d6dfd29216da3ded3d7b844a8014a66", size = 310443 },
    { url = "https://files.pythonhosted.org/packages/ca/c2/1a612e475492e07f11c8e267ea5ec1ce0d89971be496c195e27afa97e14a/contourpy-1.3.0-cp311-cp311-manylinux_2_17_ppc64le.manylinux2014_ppc64le.whl", hash = "sha256:4865cd1d419e0c7a7bf6de1777b185eebdc51470800a9f42b9e9decf17762081", size = 348548 },
    { url = "https://files.pythonhosted.org/packages/45/cf/2c2fc6bb5874158277b4faf136847f0689e1b1a1f640a36d76d52e78907c/contourpy-1.3.0-cp311-cp311-manylinux_2_17_s390x.manylinux2014_s390x.whl", hash = "sha256:303c252947ab4b14c08afeb52375b26781ccd6a5ccd81abcdfc1fafd14cf93c1", size = 319118 },
    { url = "https://files.pythonhosted.org/packages/03/33/003065374f38894cdf1040cef474ad0546368eea7e3a51d48b8a423961f8/contourpy-1.3.0-cp311-cp311-manylinux_2_17_x86_64.manylinux2014_x86_64.whl", hash = "sha256:637f674226be46f6ba372fd29d9523dd977a291f66ab2a74fbeb5530bb3f445d", size = 323162 },
    { url = "https://files.pythonhosted.org/packages/42/80/e637326e85e4105a802e42959f56cff2cd39a6b5ef68d5d9aee3ea5f0e4c/contourpy-1.3.0-cp311-cp311-musllinux_1_2_aarch64.whl", hash = "sha256:76a896b2f195b57db25d6b44e7e03f221d32fe318d03ede41f8b4d9ba1bff53c", size = 1265396 },
    { url = "https://files.pythonhosted.org/packages/7c/3b/8cbd6416ca1bbc0202b50f9c13b2e0b922b64be888f9d9ee88e6cfabfb51/contourpy-1.3.0-cp311-cp311-musllinux_1_2_x86_64.whl", hash = "sha256:e1fd23e9d01591bab45546c089ae89d926917a66dceb3abcf01f6105d927e2cb", size = 1324297 },
    { url = "https://files.pythonhosted.org/packages/4d/2c/021a7afaa52fe891f25535506cc861c30c3c4e5a1c1ce94215e04b293e72/contourpy-1.3.0-cp311-cp311-win32.whl", hash = "sha256:d402880b84df3bec6eab53cd0cf802cae6a2ef9537e70cf75e91618a3801c20c", size = 171808 },
    { url = "https://files.pythonhosted.org/packages/8d/2f/804f02ff30a7fae21f98198828d0857439ec4c91a96e20cf2d6c49372966/contourpy-1.3.0-cp311-cp311-win_amd64.whl", hash = "sha256:6cb6cc968059db9c62cb35fbf70248f40994dfcd7aa10444bbf8b3faeb7c2d67", size = 217181 },
    { url = "https://files.pythonhosted.org/packages/c9/92/8e0bbfe6b70c0e2d3d81272b58c98ac69ff1a4329f18c73bd64824d8b12e/contourpy-1.3.0-cp312-cp312-macosx_10_9_x86_64.whl", hash = "sha256:570ef7cf892f0afbe5b2ee410c507ce12e15a5fa91017a0009f79f7d93a1268f", size = 267838 },
    { url = "https://files.pythonhosted.org/packages/e3/04/33351c5d5108460a8ce6d512307690b023f0cfcad5899499f5c83b9d63b1/contourpy-1.3.0-cp312-cp312-macosx_11_0_arm64.whl", hash = "sha256:da84c537cb8b97d153e9fb208c221c45605f73147bd4cadd23bdae915042aad6", size = 251549 },
    { url = "https://files.pythonhosted.org/packages/51/3d/aa0fe6ae67e3ef9f178389e4caaaa68daf2f9024092aa3c6032e3d174670/contourpy-1.3.0-cp312-cp312-manylinux_2_17_aarch64.manylinux2014_aarch64.whl", hash = "sha256:0be4d8425bfa755e0fd76ee1e019636ccc7c29f77a7c86b4328a9eb6a26d0639", size = 303177 },
    { url = "https://files.pythonhosted.org/packages/56/c3/c85a7e3e0cab635575d3b657f9535443a6f5d20fac1a1911eaa4bbe1aceb/contourpy-1.3.0-cp312-cp312-manylinux_2_17_ppc64le.manylinux2014_ppc64le.whl", hash = "sha256:9c0da700bf58f6e0b65312d0a5e695179a71d0163957fa381bb3c1f72972537c", size = 341735 },
    { url = "https://files.pythonhosted.org/packages/dd/8d/20f7a211a7be966a53f474bc90b1a8202e9844b3f1ef85f3ae45a77151ee/contourpy-1.3.0-cp312-cp312-manylinux_2_17_s390x.manylinux2014_s390x.whl", hash = "sha256:eb8b141bb00fa977d9122636b16aa67d37fd40a3d8b52dd837e536d64b9a4d06", size = 314679 },
    { url = "https://files.pythonhosted.org/packages/6e/be/524e377567defac0e21a46e2a529652d165fed130a0d8a863219303cee18/contourpy-1.3.0-cp312-cp312-manylinux_2_17_x86_64.manylinux2014_x86_64.whl", hash = "sha256:3634b5385c6716c258d0419c46d05c8aa7dc8cb70326c9a4fb66b69ad2b52e09", size = 320549 },
    { url = "https://files.pythonhosted.org/packages/0f/96/fdb2552a172942d888915f3a6663812e9bc3d359d53dafd4289a0fb462f0/contourpy-1.3.0-cp312-cp312-musllinux_1_2_aarch64.whl", hash = "sha256:0dce35502151b6bd35027ac39ba6e5a44be13a68f55735c3612c568cac3805fd", size = 1263068 },
    { url = "https://files.pythonhosted.org/packages/2a/25/632eab595e3140adfa92f1322bf8915f68c932bac468e89eae9974cf1c00/contourpy-1.3.0-cp312-cp312-musllinux_1_2_x86_64.whl", hash = "sha256:aea348f053c645100612b333adc5983d87be69acdc6d77d3169c090d3b01dc35", size = 1322833 },
    { url = "https://files.pythonhosted.org/packages/73/e3/69738782e315a1d26d29d71a550dbbe3eb6c653b028b150f70c1a5f4f229/contourpy-1.3.0-cp312-cp312-win32.whl", hash = "sha256:90f73a5116ad1ba7174341ef3ea5c3150ddf20b024b98fb0c3b29034752c8aeb", size = 172681 },
    { url = "https://files.pythonhosted.org/packages/0c/89/9830ba00d88e43d15e53d64931e66b8792b46eb25e2050a88fec4a0df3d5/contourpy-1.3.0-cp312-cp312-win_amd64.whl", hash = "sha256:b11b39aea6be6764f84360fce6c82211a9db32a7c7de8fa6dd5397cf1d079c3b", size = 218283 },
    { url = "https://files.pythonhosted.org/packages/53/a1/d20415febfb2267af2d7f06338e82171824d08614084714fb2c1dac9901f/contourpy-1.3.0-cp313-cp313-macosx_10_13_x86_64.whl", hash = "sha256:3e1c7fa44aaae40a2247e2e8e0627f4bea3dd257014764aa644f319a5f8600e3", size = 267879 },
    { url = "https://files.pythonhosted.org/packages/aa/45/5a28a3570ff6218d8bdfc291a272a20d2648104815f01f0177d103d985e1/contourpy-1.3.0-cp313-cp313-macosx_11_0_arm64.whl", hash = "sha256:364174c2a76057feef647c802652f00953b575723062560498dc7930fc9b1cb7", size = 251573 },
    { url = "https://files.pythonhosted.org/packages/39/1c/d3f51540108e3affa84f095c8b04f0aa833bb797bc8baa218a952a98117d/contourpy-1.3.0-cp313-cp313-manylinux_2_17_aarch64.manylinux2014_aarch64.whl", hash = "sha256:32b238b3b3b649e09ce9aaf51f0c261d38644bdfa35cbaf7b263457850957a84", size = 303184 },
    { url = "https://files.pythonhosted.org/packages/00/56/1348a44fb6c3a558c1a3a0cd23d329d604c99d81bf5a4b58c6b71aab328f/contourpy-1.3.0-cp313-cp313-manylinux_2_17_ppc64le.manylinux2014_ppc64le.whl", hash = "sha256:d51fca85f9f7ad0b65b4b9fe800406d0d77017d7270d31ec3fb1cc07358fdea0", size = 340262 },
    { url = "https://files.pythonhosted.org/packages/2b/23/00d665ba67e1bb666152131da07e0f24c95c3632d7722caa97fb61470eca/contourpy-1.3.0-cp313-cp313-manylinux_2_17_s390x.manylinux2014_s390x.whl", hash = "sha256:732896af21716b29ab3e988d4ce14bc5133733b85956316fb0c56355f398099b", size = 313806 },
    { url = "https://files.pythonhosted.org/packages/5a/42/3cf40f7040bb8362aea19af9a5fb7b32ce420f645dd1590edcee2c657cd5/contourpy-1.3.0-cp313-cp313-manylinux_2_17_x86_64.manylinux2014_x86_64.whl", hash = "sha256:d73f659398a0904e125280836ae6f88ba9b178b2fed6884f3b1f95b989d2c8da", size = 319710 },
    { url = "https://files.pythonhosted.org/packages/05/32/f3bfa3fc083b25e1a7ae09197f897476ee68e7386e10404bdf9aac7391f0/contourpy-1.3.0-cp313-cp313-musllinux_1_2_aarch64.whl", hash = "sha256:c6c7c2408b7048082932cf4e641fa3b8ca848259212f51c8c59c45aa7ac18f14", size = 1264107 },
    { url = "https://files.pythonhosted.org/packages/1c/1e/1019d34473a736664f2439542b890b2dc4c6245f5c0d8cdfc0ccc2cab80c/contourpy-1.3.0-cp313-cp313-musllinux_1_2_x86_64.whl", hash = "sha256:f317576606de89da6b7e0861cf6061f6146ead3528acabff9236458a6ba467f8", size = 1322458 },
    { url = "https://files.pythonhosted.org/packages/22/85/4f8bfd83972cf8909a4d36d16b177f7b8bdd942178ea4bf877d4a380a91c/contourpy-1.3.0-cp313-cp313-win32.whl", hash = "sha256:31cd3a85dbdf1fc002280c65caa7e2b5f65e4a973fcdf70dd2fdcb9868069294", size = 172643 },
    { url = "https://files.pythonhosted.org/packages/cc/4a/fb3c83c1baba64ba90443626c228ca14f19a87c51975d3b1de308dd2cf08/contourpy-1.3.0-cp313-cp313-win_amd64.whl", hash = "sha256:4553c421929ec95fb07b3aaca0fae668b2eb5a5203d1217ca7c34c063c53d087", size = 218301 },
    { url = "https://files.pythonhosted.org/packages/76/65/702f4064f397821fea0cb493f7d3bc95a5d703e20954dce7d6d39bacf378/contourpy-1.3.0-cp313-cp313t-macosx_10_13_x86_64.whl", hash = "sha256:345af746d7766821d05d72cb8f3845dfd08dd137101a2cb9b24de277d716def8", size = 278972 },
    { url = "https://files.pythonhosted.org/packages/80/85/21f5bba56dba75c10a45ec00ad3b8190dbac7fd9a8a8c46c6116c933e9cf/contourpy-1.3.0-cp313-cp313t-macosx_11_0_arm64.whl", hash = "sha256:3bb3808858a9dc68f6f03d319acd5f1b8a337e6cdda197f02f4b8ff67ad2057b", size = 263375 },
    { url = "https://files.pythonhosted.org/packages/0a/64/084c86ab71d43149f91ab3a4054ccf18565f0a8af36abfa92b1467813ed6/contourpy-1.3.0-cp313-cp313t-manylinux_2_17_aarch64.manylinux2014_aarch64.whl", hash = "sha256:420d39daa61aab1221567b42eecb01112908b2cab7f1b4106a52caaec8d36973", size = 307188 },
    { url = "https://files.pythonhosted.org/packages/3d/ff/d61a4c288dc42da0084b8d9dc2aa219a850767165d7d9a9c364ff530b509/contourpy-1.3.0-cp313-cp313t-manylinux_2_17_ppc64le.manylinux2014_ppc64le.whl", hash = "sha256:4d63ee447261e963af02642ffcb864e5a2ee4cbfd78080657a9880b8b1868e18", size = 345644 },
    { url = "https://files.pythonhosted.org/packages/ca/aa/00d2313d35ec03f188e8f0786c2fc61f589306e02fdc158233697546fd58/contourpy-1.3.0-cp313-cp313t-manylinux_2_17_s390x.manylinux2014_s390x.whl", hash = "sha256:167d6c890815e1dac9536dca00828b445d5d0df4d6a8c6adb4a7ec3166812fa8", size = 317141 },
    { url = "https://files.pythonhosted.org/packages/8d/6a/b5242c8cb32d87f6abf4f5e3044ca397cb1a76712e3fa2424772e3ff495f/contourpy-1.3.0-cp313-cp313t-manylinux_2_17_x86_64.manylinux2014_x86_64.whl", hash = "sha256:710a26b3dc80c0e4febf04555de66f5fd17e9cf7170a7b08000601a10570bda6", size = 323469 },
    { url = "https://files.pythonhosted.org/packages/6f/a6/73e929d43028a9079aca4bde107494864d54f0d72d9db508a51ff0878593/contourpy-1.3.0-cp313-cp313t-musllinux_1_2_aarch64.whl", hash = "sha256:75ee7cb1a14c617f34a51d11fa7524173e56551646828353c4af859c56b766e2", size = 1260894 },
    { url = "https://files.pythonhosted.org/packages/2b/1e/1e726ba66eddf21c940821df8cf1a7d15cb165f0682d62161eaa5e93dae1/contourpy-1.3.0-cp313-cp313t-musllinux_1_2_x86_64.whl", hash = "sha256:33c92cdae89ec5135d036e7218e69b0bb2851206077251f04a6c4e0e21f03927", size = 1314829 },
    { url = "https://files.pythonhosted.org/packages/b3/e3/b9f72758adb6ef7397327ceb8b9c39c75711affb220e4f53c745ea1d5a9a/contourpy-1.3.0-cp39-cp39-macosx_10_9_x86_64.whl", hash = "sha256:a11077e395f67ffc2c44ec2418cfebed032cd6da3022a94fc227b6faf8e2acb8", size = 265518 },
    { url = "https://files.pythonhosted.org/packages/ec/22/19f5b948367ab5260fb41d842c7a78dae645603881ea6bc39738bcfcabf6/contourpy-1.3.0-cp39-cp39-macosx_11_0_arm64.whl", hash = "sha256:e8134301d7e204c88ed7ab50028ba06c683000040ede1d617298611f9dc6240c", size = 249350 },
    { url = "https://files.pythonhosted.org/packages/26/76/0c7d43263dd00ae21a91a24381b7e813d286a3294d95d179ef3a7b9fb1d7/contourpy-1.3.0-cp39-cp39-manylinux_2_17_aarch64.manylinux2014_aarch64.whl", hash = "sha256:e12968fdfd5bb45ffdf6192a590bd8ddd3ba9e58360b29683c6bb71a7b41edca", size = 309167 },
    { url = "https://files.pythonhosted.org/packages/96/3b/cadff6773e89f2a5a492c1a8068e21d3fccaf1a1c1df7d65e7c8e3ef60ba/contourpy-1.3.0-cp39-cp39-manylinux_2_17_ppc64le.manylinux2014_ppc64le.whl", hash = "sha256:fd2a0fc506eccaaa7595b7e1418951f213cf8255be2600f1ea1b61e46a60c55f", size = 348279 },
    { url = "https://files.pythonhosted.org/packages/e1/86/158cc43aa549d2081a955ab11c6bdccc7a22caacc2af93186d26f5f48746/contourpy-1.3.0-cp39-cp39-manylinux_2_17_s390x.manylinux2014_s390x.whl", hash = "sha256:4cfb5c62ce023dfc410d6059c936dcf96442ba40814aefbfa575425a3a7f19dc", size = 318519 },
    { url = "https://files.pythonhosted.org/packages/05/11/57335544a3027e9b96a05948c32e566328e3a2f84b7b99a325b7a06d2b06/contourpy-1.3.0-cp39-cp39-manylinux_2_17_x86_64.manylinux2014_x86_64.whl", hash = "sha256:68a32389b06b82c2fdd68276148d7b9275b5f5cf13e5417e4252f6d1a34f72a2", size = 321922 },
    { url = "https://files.pythonhosted.org/packages/0b/e3/02114f96543f4a1b694333b92a6dcd4f8eebbefcc3a5f3bbb1316634178f/contourpy-1.3.0-cp39-cp39-musllinux_1_2_aarch64.whl", hash = "sha256:94e848a6b83da10898cbf1311a815f770acc9b6a3f2d646f330d57eb4e87592e", size = 1258017 },
    { url = "https://files.pythonhosted.org/packages/f3/3b/bfe4c81c6d5881c1c643dde6620be0b42bf8aab155976dd644595cfab95c/contourpy-1.3.0-cp39-cp39-musllinux_1_2_x86_64.whl", hash = "sha256:d78ab28a03c854a873787a0a42254a0ccb3cb133c672f645c9f9c8f3ae9d0800", size = 1316773 },
    { url = "https://files.pythonhosted.org/packages/f1/17/c52d2970784383cafb0bd918b6fb036d98d96bbf0bc1befb5d1e31a07a70/contourpy-1.3.0-cp39-cp39-win32.whl", hash = "sha256:81cb5ed4952aae6014bc9d0421dec7c5835c9c8c31cdf51910b708f548cf58e5", size = 171353 },
    { url = "https://files.pythonhosted.org/packages/53/23/db9f69676308e094d3c45f20cc52e12d10d64f027541c995d89c11ad5c75/contourpy-1.3.0-cp39-cp39-win_amd64.whl", hash = "sha256:14e262f67bd7e6eb6880bc564dcda30b15e351a594657e55b7eec94b6ef72843", size = 211817 },
    { url = "https://files.pythonhosted.org/packages/d1/09/60e486dc2b64c94ed33e58dcfb6f808192c03dfc5574c016218b9b7680dc/contourpy-1.3.0-pp310-pypy310_pp73-macosx_10_15_x86_64.whl", hash = "sha256:fe41b41505a5a33aeaed2a613dccaeaa74e0e3ead6dd6fd3a118fb471644fd6c", size = 261886 },
    { url = "https://files.pythonhosted.org/packages/19/20/b57f9f7174fcd439a7789fb47d764974ab646fa34d1790551de386457a8e/contourpy-1.3.0-pp310-pypy310_pp73-manylinux_2_17_x86_64.manylinux2014_x86_64.whl", hash = "sha256:eca7e17a65f72a5133bdbec9ecf22401c62bcf4821361ef7811faee695799779", size = 311008 },
    { url = "https://files.pythonhosted.org/packages/74/fc/5040d42623a1845d4f17a418e590fd7a79ae8cb2bad2b2f83de63c3bdca4/contourpy-1.3.0-pp310-pypy310_pp73-win_amd64.whl", hash = "sha256:1ec4dc6bf570f5b22ed0d7efba0dfa9c5b9e0431aeea7581aa217542d9e809a4", size = 215690 },
    { url = "https://files.pythonhosted.org/packages/2b/24/dc3dcd77ac7460ab7e9d2b01a618cb31406902e50e605a8d6091f0a8f7cc/contourpy-1.3.0-pp39-pypy39_pp73-macosx_10_15_x86_64.whl", hash = "sha256:00ccd0dbaad6d804ab259820fa7cb0b8036bda0686ef844d24125d8287178ce0", size = 261894 },
    { url = "https://files.pythonhosted.org/packages/b1/db/531642a01cfec39d1682e46b5457b07cf805e3c3c584ec27e2a6223f8f6c/contourpy-1.3.0-pp39-pypy39_pp73-manylinux_2_17_x86_64.manylinux2014_x86_64.whl", hash = "sha256:8ca947601224119117f7c19c9cdf6b3ab54c5726ef1d906aa4a69dfb6dd58102", size = 311099 },
    { url = "https://files.pythonhosted.org/packages/38/1e/94bda024d629f254143a134eead69e21c836429a2a6ce82209a00ddcb79a/contourpy-1.3.0-pp39-pypy39_pp73-win_amd64.whl", hash = "sha256:c6ec93afeb848a0845a18989da3beca3eec2c0f852322efe21af1931147d12cb", size = 215838 },
]

[[package]]
name = "contourpy"
version = "1.3.1"
source = { registry = "https://pypi.org/simple" }
resolution-markers = [
    "python_full_version >= '3.11'",
    "python_full_version == '3.10.*'",
]
dependencies = [
    { name = "numpy", version = "2.2.4", source = { registry = "https://pypi.org/simple" }, marker = "python_full_version >= '3.10'" },
]
sdist = { url = "https://files.pythonhosted.org/packages/25/c2/fc7193cc5383637ff390a712e88e4ded0452c9fbcf84abe3de5ea3df1866/contourpy-1.3.1.tar.gz", hash = "sha256:dfd97abd83335045a913e3bcc4a09c0ceadbe66580cf573fe961f4a825efa699", size = 13465753 }
wheels = [
    { url = "https://files.pythonhosted.org/packages/b2/a3/80937fe3efe0edacf67c9a20b955139a1a622730042c1ea991956f2704ad/contourpy-1.3.1-cp310-cp310-macosx_10_9_x86_64.whl", hash = "sha256:a045f341a77b77e1c5de31e74e966537bba9f3c4099b35bf4c2e3939dd54cdab", size = 268466 },
    { url = "https://files.pythonhosted.org/packages/82/1d/e3eaebb4aa2d7311528c048350ca8e99cdacfafd99da87bc0a5f8d81f2c2/contourpy-1.3.1-cp310-cp310-macosx_11_0_arm64.whl", hash = "sha256:500360b77259914f7805af7462e41f9cb7ca92ad38e9f94d6c8641b089338124", size = 253314 },
    { url = "https://files.pythonhosted.org/packages/de/f3/d796b22d1a2b587acc8100ba8c07fb7b5e17fde265a7bb05ab967f4c935a/contourpy-1.3.1-cp310-cp310-manylinux_2_17_aarch64.manylinux2014_aarch64.whl", hash = "sha256:b2f926efda994cdf3c8d3fdb40b9962f86edbc4457e739277b961eced3d0b4c1", size = 312003 },
    { url = "https://files.pythonhosted.org/packages/bf/f5/0e67902bc4394daee8daa39c81d4f00b50e063ee1a46cb3938cc65585d36/contourpy-1.3.1-cp310-cp310-manylinux_2_17_ppc64le.manylinux2014_ppc64le.whl", hash = "sha256:adce39d67c0edf383647a3a007de0a45fd1b08dedaa5318404f1a73059c2512b", size = 351896 },
    { url = "https://files.pythonhosted.org/packages/1f/d6/e766395723f6256d45d6e67c13bb638dd1fa9dc10ef912dc7dd3dcfc19de/contourpy-1.3.1-cp310-cp310-manylinux_2_17_s390x.manylinux2014_s390x.whl", hash = "sha256:abbb49fb7dac584e5abc6636b7b2a7227111c4f771005853e7d25176daaf8453", size = 320814 },
    { url = "https://files.pythonhosted.org/packages/a9/57/86c500d63b3e26e5b73a28b8291a67c5608d4aa87ebd17bd15bb33c178bc/contourpy-1.3.1-cp310-cp310-manylinux_2_17_x86_64.manylinux2014_x86_64.whl", hash = "sha256:a0cffcbede75c059f535725c1680dfb17b6ba8753f0c74b14e6a9c68c29d7ea3", size = 324969 },
    { url = "https://files.pythonhosted.org/packages/b8/62/bb146d1289d6b3450bccc4642e7f4413b92ebffd9bf2e91b0404323704a7/contourpy-1.3.1-cp310-cp310-musllinux_1_2_aarch64.whl", hash = "sha256:ab29962927945d89d9b293eabd0d59aea28d887d4f3be6c22deaefbb938a7277", size = 1265162 },
    { url = "https://files.pythonhosted.org/packages/18/04/9f7d132ce49a212c8e767042cc80ae390f728060d2eea47058f55b9eff1c/contourpy-1.3.1-cp310-cp310-musllinux_1_2_x86_64.whl", hash = "sha256:974d8145f8ca354498005b5b981165b74a195abfae9a8129df3e56771961d595", size = 1324328 },
    { url = "https://files.pythonhosted.org/packages/46/23/196813901be3f97c83ababdab1382e13e0edc0bb4e7b49a7bff15fcf754e/contourpy-1.3.1-cp310-cp310-win32.whl", hash = "sha256:ac4578ac281983f63b400f7fe6c101bedc10651650eef012be1ccffcbacf3697", size = 173861 },
    { url = "https://files.pythonhosted.org/packages/e0/82/c372be3fc000a3b2005061ca623a0d1ecd2eaafb10d9e883a2fc8566e951/contourpy-1.3.1-cp310-cp310-win_amd64.whl", hash = "sha256:174e758c66bbc1c8576992cec9599ce8b6672b741b5d336b5c74e35ac382b18e", size = 218566 },
    { url = "https://files.pythonhosted.org/packages/12/bb/11250d2906ee2e8b466b5f93e6b19d525f3e0254ac8b445b56e618527718/contourpy-1.3.1-cp311-cp311-macosx_10_9_x86_64.whl", hash = "sha256:3e8b974d8db2c5610fb4e76307e265de0edb655ae8169e8b21f41807ccbeec4b", size = 269555 },
    { url = "https://files.pythonhosted.org/packages/67/71/1e6e95aee21a500415f5d2dbf037bf4567529b6a4e986594d7026ec5ae90/contourpy-1.3.1-cp311-cp311-macosx_11_0_arm64.whl", hash = "sha256:20914c8c973f41456337652a6eeca26d2148aa96dd7ac323b74516988bea89fc", size = 254549 },
    { url = "https://files.pythonhosted.org/packages/31/2c/b88986e8d79ac45efe9d8801ae341525f38e087449b6c2f2e6050468a42c/contourpy-1.3.1-cp311-cp311-manylinux_2_17_aarch64.manylinux2014_aarch64.whl", hash = "sha256:19d40d37c1c3a4961b4619dd9d77b12124a453cc3d02bb31a07d58ef684d3d86", size = 313000 },
    { url = "https://files.pythonhosted.org/packages/c4/18/65280989b151fcf33a8352f992eff71e61b968bef7432fbfde3a364f0730/contourpy-1.3.1-cp311-cp311-manylinux_2_17_ppc64le.manylinux2014_ppc64le.whl", hash = "sha256:113231fe3825ebf6f15eaa8bc1f5b0ddc19d42b733345eae0934cb291beb88b6", size = 352925 },
    { url = "https://files.pythonhosted.org/packages/f5/c7/5fd0146c93220dbfe1a2e0f98969293b86ca9bc041d6c90c0e065f4619ad/contourpy-1.3.1-cp311-cp311-manylinux_2_17_s390x.manylinux2014_s390x.whl", hash = "sha256:4dbbc03a40f916a8420e420d63e96a1258d3d1b58cbdfd8d1f07b49fcbd38e85", size = 323693 },
    { url = "https://files.pythonhosted.org/packages/85/fc/7fa5d17daf77306840a4e84668a48ddff09e6bc09ba4e37e85ffc8e4faa3/contourpy-1.3.1-cp311-cp311-manylinux_2_17_x86_64.manylinux2014_x86_64.whl", hash = "sha256:3a04ecd68acbd77fa2d39723ceca4c3197cb2969633836ced1bea14e219d077c", size = 326184 },
    { url = "https://files.pythonhosted.org/packages/ef/e7/104065c8270c7397c9571620d3ab880558957216f2b5ebb7e040f85eeb22/contourpy-1.3.1-cp311-cp311-musllinux_1_2_aarch64.whl", hash = "sha256:c414fc1ed8ee1dbd5da626cf3710c6013d3d27456651d156711fa24f24bd1291", size = 1268031 },
    { url = "https://files.pythonhosted.org/packages/e2/4a/c788d0bdbf32c8113c2354493ed291f924d4793c4a2e85b69e737a21a658/contourpy-1.3.1-cp311-cp311-musllinux_1_2_x86_64.whl", hash = "sha256:31c1b55c1f34f80557d3830d3dd93ba722ce7e33a0b472cba0ec3b6535684d8f", size = 1325995 },
    { url = "https://files.pythonhosted.org/packages/a6/e6/a2f351a90d955f8b0564caf1ebe4b1451a3f01f83e5e3a414055a5b8bccb/contourpy-1.3.1-cp311-cp311-win32.whl", hash = "sha256:f611e628ef06670df83fce17805c344710ca5cde01edfdc72751311da8585375", size = 174396 },
    { url = "https://files.pythonhosted.org/packages/a8/7e/cd93cab453720a5d6cb75588cc17dcdc08fc3484b9de98b885924ff61900/contourpy-1.3.1-cp311-cp311-win_amd64.whl", hash = "sha256:b2bdca22a27e35f16794cf585832e542123296b4687f9fd96822db6bae17bfc9", size = 219787 },
    { url = "https://files.pythonhosted.org/packages/37/6b/175f60227d3e7f5f1549fcb374592be311293132207e451c3d7c654c25fb/contourpy-1.3.1-cp312-cp312-macosx_10_13_x86_64.whl", hash = "sha256:0ffa84be8e0bd33410b17189f7164c3589c229ce5db85798076a3fa136d0e509", size = 271494 },
    { url = "https://files.pythonhosted.org/packages/6b/6a/7833cfae2c1e63d1d8875a50fd23371394f540ce809d7383550681a1fa64/contourpy-1.3.1-cp312-cp312-macosx_11_0_arm64.whl", hash = "sha256:805617228ba7e2cbbfb6c503858e626ab528ac2a32a04a2fe88ffaf6b02c32bc", size = 255444 },
    { url = "https://files.pythonhosted.org/packages/7f/b3/7859efce66eaca5c14ba7619791b084ed02d868d76b928ff56890d2d059d/contourpy-1.3.1-cp312-cp312-manylinux_2_17_aarch64.manylinux2014_aarch64.whl", hash = "sha256:ade08d343436a94e633db932e7e8407fe7de8083967962b46bdfc1b0ced39454", size = 307628 },
    { url = "https://files.pythonhosted.org/packages/48/b2/011415f5e3f0a50b1e285a0bf78eb5d92a4df000553570f0851b6e309076/contourpy-1.3.1-cp312-cp312-manylinux_2_17_ppc64le.manylinux2014_ppc64le.whl", hash = "sha256:47734d7073fb4590b4a40122b35917cd77be5722d80683b249dac1de266aac80", size = 347271 },
    { url = "https://files.pythonhosted.org/packages/84/7d/ef19b1db0f45b151ac78c65127235239a8cf21a59d1ce8507ce03e89a30b/contourpy-1.3.1-cp312-cp312-manylinux_2_17_s390x.manylinux2014_s390x.whl", hash = "sha256:2ba94a401342fc0f8b948e57d977557fbf4d515f03c67682dd5c6191cb2d16ec", size = 318906 },
    { url = "https://files.pythonhosted.org/packages/ba/99/6794142b90b853a9155316c8f470d2e4821fe6f086b03e372aca848227dd/contourpy-1.3.1-cp312-cp312-manylinux_2_17_x86_64.manylinux2014_x86_64.whl", hash = "sha256:efa874e87e4a647fd2e4f514d5e91c7d493697127beb95e77d2f7561f6905bd9", size = 323622 },
    { url = "https://files.pythonhosted.org/packages/3c/0f/37d2c84a900cd8eb54e105f4fa9aebd275e14e266736778bb5dccbf3bbbb/contourpy-1.3.1-cp312-cp312-musllinux_1_2_aarch64.whl", hash = "sha256:1bf98051f1045b15c87868dbaea84f92408337d4f81d0e449ee41920ea121d3b", size = 1266699 },
    { url = "https://files.pythonhosted.org/packages/3a/8a/deb5e11dc7d9cc8f0f9c8b29d4f062203f3af230ba83c30a6b161a6effc9/contourpy-1.3.1-cp312-cp312-musllinux_1_2_x86_64.whl", hash = "sha256:61332c87493b00091423e747ea78200659dc09bdf7fd69edd5e98cef5d3e9a8d", size = 1326395 },
    { url = "https://files.pythonhosted.org/packages/1a/35/7e267ae7c13aaf12322ccc493531f1e7f2eb8fba2927b9d7a05ff615df7a/contourpy-1.3.1-cp312-cp312-win32.whl", hash = "sha256:e914a8cb05ce5c809dd0fe350cfbb4e881bde5e2a38dc04e3afe1b3e58bd158e", size = 175354 },
    { url = "https://files.pythonhosted.org/packages/a1/35/c2de8823211d07e8a79ab018ef03960716c5dff6f4d5bff5af87fd682992/contourpy-1.3.1-cp312-cp312-win_amd64.whl", hash = "sha256:08d9d449a61cf53033612cb368f3a1b26cd7835d9b8cd326647efe43bca7568d", size = 220971 },
    { url = "https://files.pythonhosted.org/packages/9a/e7/de62050dce687c5e96f946a93546910bc67e483fe05324439e329ff36105/contourpy-1.3.1-cp313-cp313-macosx_10_13_x86_64.whl", hash = "sha256:a761d9ccfc5e2ecd1bf05534eda382aa14c3e4f9205ba5b1684ecfe400716ef2", size = 271548 },
    { url = "https://files.pythonhosted.org/packages/78/4d/c2a09ae014ae984c6bdd29c11e74d3121b25eaa117eca0bb76340efd7e1c/contourpy-1.3.1-cp313-cp313-macosx_11_0_arm64.whl", hash = "sha256:523a8ee12edfa36f6d2a49407f705a6ef4c5098de4f498619787e272de93f2d5", size = 255576 },
    { url = "https://files.pythonhosted.org/packages/ab/8a/915380ee96a5638bda80cd061ccb8e666bfdccea38d5741cb69e6dbd61fc/contourpy-1.3.1-cp313-cp313-manylinux_2_17_aarch64.manylinux2014_aarch64.whl", hash = "sha256:ece6df05e2c41bd46776fbc712e0996f7c94e0d0543af1656956d150c4ca7c81", size = 306635 },
    { url = "https://files.pythonhosted.org/packages/29/5c/c83ce09375428298acd4e6582aeb68b1e0d1447f877fa993d9bf6cd3b0a0/contourpy-1.3.1-cp313-cp313-manylinux_2_17_ppc64le.manylinux2014_ppc64le.whl", hash = "sha256:573abb30e0e05bf31ed067d2f82500ecfdaec15627a59d63ea2d95714790f5c2", size = 345925 },
    { url = "https://files.pythonhosted.org/packages/29/63/5b52f4a15e80c66c8078a641a3bfacd6e07106835682454647aca1afc852/contourpy-1.3.1-cp313-cp313-manylinux_2_17_s390x.manylinux2014_s390x.whl", hash = "sha256:a9fa36448e6a3a1a9a2ba23c02012c43ed88905ec80163f2ffe2421c7192a5d7", size = 318000 },
    { url = "https://files.pythonhosted.org/packages/9a/e2/30ca086c692691129849198659bf0556d72a757fe2769eb9620a27169296/contourpy-1.3.1-cp313-cp313-manylinux_2_17_x86_64.manylinux2014_x86_64.whl", hash = "sha256:3ea9924d28fc5586bf0b42d15f590b10c224117e74409dd7a0be3b62b74a501c", size = 322689 },
    { url = "https://files.pythonhosted.org/packages/6b/77/f37812ef700f1f185d348394debf33f22d531e714cf6a35d13d68a7003c7/contourpy-1.3.1-cp313-cp313-musllinux_1_2_aarch64.whl", hash = "sha256:5b75aa69cb4d6f137b36f7eb2ace9280cfb60c55dc5f61c731fdf6f037f958a3", size = 1268413 },
    { url = "https://files.pythonhosted.org/packages/3f/6d/ce84e79cdd128542ebeb268f84abb4b093af78e7f8ec504676673d2675bc/contourpy-1.3.1-cp313-cp313-musllinux_1_2_x86_64.whl", hash = "sha256:041b640d4ec01922083645a94bb3b2e777e6b626788f4095cf21abbe266413c1", size = 1326530 },
    { url = "https://files.pythonhosted.org/packages/72/22/8282f4eae20c73c89bee7a82a19c4e27af9b57bb602ecaa00713d5bdb54d/contourpy-1.3.1-cp313-cp313-win32.whl", hash = "sha256:36987a15e8ace5f58d4d5da9dca82d498c2bbb28dff6e5d04fbfcc35a9cb3a82", size = 175315 },
    { url = "https://files.pythonhosted.org/packages/e3/d5/28bca491f65312b438fbf076589dcde7f6f966b196d900777f5811b9c4e2/contourpy-1.3.1-cp313-cp313-win_amd64.whl", hash = "sha256:a7895f46d47671fa7ceec40f31fae721da51ad34bdca0bee83e38870b1f47ffd", size = 220987 },
    { url = "https://files.pythonhosted.org/packages/2f/24/a4b285d6adaaf9746e4700932f579f1a7b6f9681109f694cfa233ae75c4e/contourpy-1.3.1-cp313-cp313t-macosx_10_13_x86_64.whl", hash = "sha256:9ddeb796389dadcd884c7eb07bd14ef12408aaae358f0e2ae24114d797eede30", size = 285001 },
    { url = "https://files.pythonhosted.org/packages/48/1d/fb49a401b5ca4f06ccf467cd6c4f1fd65767e63c21322b29b04ec40b40b9/contourpy-1.3.1-cp313-cp313t-macosx_11_0_arm64.whl", hash = "sha256:19c1555a6801c2f084c7ddc1c6e11f02eb6a6016ca1318dd5452ba3f613a1751", size = 268553 },
    { url = "https://files.pythonhosted.org/packages/79/1e/4aef9470d13fd029087388fae750dccb49a50c012a6c8d1d634295caa644/contourpy-1.3.1-cp313-cp313t-manylinux_2_17_aarch64.manylinux2014_aarch64.whl", hash = "sha256:841ad858cff65c2c04bf93875e384ccb82b654574a6d7f30453a04f04af71342", size = 310386 },
    { url = "https://files.pythonhosted.org/packages/b0/34/910dc706ed70153b60392b5305c708c9810d425bde12499c9184a1100888/contourpy-1.3.1-cp313-cp313t-manylinux_2_17_ppc64le.manylinux2014_ppc64le.whl", hash = "sha256:4318af1c925fb9a4fb190559ef3eec206845f63e80fb603d47f2d6d67683901c", size = 349806 },
    { url = "https://files.pythonhosted.org/packages/31/3c/faee6a40d66d7f2a87f7102236bf4780c57990dd7f98e5ff29881b1b1344/contourpy-1.3.1-cp313-cp313t-manylinux_2_17_s390x.manylinux2014_s390x.whl", hash = "sha256:14c102b0eab282427b662cb590f2e9340a9d91a1c297f48729431f2dcd16e14f", size = 321108 },
    { url = "https://files.pythonhosted.org/packages/17/69/390dc9b20dd4bb20585651d7316cc3054b7d4a7b4f8b710b2b698e08968d/contourpy-1.3.1-cp313-cp313t-manylinux_2_17_x86_64.manylinux2014_x86_64.whl", hash = "sha256:05e806338bfeaa006acbdeba0ad681a10be63b26e1b17317bfac3c5d98f36cda", size = 327291 },
    { url = "https://files.pythonhosted.org/packages/ef/74/7030b67c4e941fe1e5424a3d988080e83568030ce0355f7c9fc556455b01/contourpy-1.3.1-cp313-cp313t-musllinux_1_2_aarch64.whl", hash = "sha256:4d76d5993a34ef3df5181ba3c92fabb93f1eaa5729504fb03423fcd9f3177242", size = 1263752 },
    { url = "https://files.pythonhosted.org/packages/f0/ed/92d86f183a8615f13f6b9cbfc5d4298a509d6ce433432e21da838b4b63f4/contourpy-1.3.1-cp313-cp313t-musllinux_1_2_x86_64.whl", hash = "sha256:89785bb2a1980c1bd87f0cb1517a71cde374776a5f150936b82580ae6ead44a1", size = 1318403 },
    { url = "https://files.pythonhosted.org/packages/b3/0e/c8e4950c77dcfc897c71d61e56690a0a9df39543d2164040301b5df8e67b/contourpy-1.3.1-cp313-cp313t-win32.whl", hash = "sha256:8eb96e79b9f3dcadbad2a3891672f81cdcab7f95b27f28f1c67d75f045b6b4f1", size = 185117 },
    { url = "https://files.pythonhosted.org/packages/c1/31/1ae946f11dfbd229222e6d6ad8e7bd1891d3d48bde5fbf7a0beb9491f8e3/contourpy-1.3.1-cp313-cp313t-win_amd64.whl", hash = "sha256:287ccc248c9e0d0566934e7d606201abd74761b5703d804ff3df8935f523d546", size = 236668 },
    { url = "https://files.pythonhosted.org/packages/3e/4f/e56862e64b52b55b5ddcff4090085521fc228ceb09a88390a2b103dccd1b/contourpy-1.3.1-pp310-pypy310_pp73-macosx_10_15_x86_64.whl", hash = "sha256:b457d6430833cee8e4b8e9b6f07aa1c161e5e0d52e118dc102c8f9bd7dd060d6", size = 265605 },
    { url = "https://files.pythonhosted.org/packages/b0/2e/52bfeeaa4541889f23d8eadc6386b442ee2470bd3cff9baa67deb2dd5c57/contourpy-1.3.1-pp310-pypy310_pp73-manylinux_2_17_x86_64.manylinux2014_x86_64.whl", hash = "sha256:cb76c1a154b83991a3cbbf0dfeb26ec2833ad56f95540b442c73950af2013750", size = 315040 },
    { url = "https://files.pythonhosted.org/packages/52/94/86bfae441707205634d80392e873295652fc313dfd93c233c52c4dc07874/contourpy-1.3.1-pp310-pypy310_pp73-win_amd64.whl", hash = "sha256:44a29502ca9c7b5ba389e620d44f2fbe792b1fb5734e8b931ad307071ec58c53", size = 218221 },
]

[[package]]
name = "coverage"
version = "7.8.0"
source = { registry = "https://pypi.org/simple" }
sdist = { url = "https://files.pythonhosted.org/packages/19/4f/2251e65033ed2ce1e68f00f91a0294e0f80c80ae8c3ebbe2f12828c4cd53/coverage-7.8.0.tar.gz", hash = "sha256:7a3d62b3b03b4b6fd41a085f3574874cf946cb4604d2b4d3e8dca8cd570ca501", size = 811872 }
wheels = [
    { url = "https://files.pythonhosted.org/packages/78/01/1c5e6ee4ebaaa5e079db933a9a45f61172048c7efa06648445821a201084/coverage-7.8.0-cp310-cp310-macosx_10_9_x86_64.whl", hash = "sha256:2931f66991175369859b5fd58529cd4b73582461877ecfd859b6549869287ffe", size = 211379 },
    { url = "https://files.pythonhosted.org/packages/e9/16/a463389f5ff916963471f7c13585e5f38c6814607306b3cb4d6b4cf13384/coverage-7.8.0-cp310-cp310-macosx_11_0_arm64.whl", hash = "sha256:52a523153c568d2c0ef8826f6cc23031dc86cffb8c6aeab92c4ff776e7951b28", size = 211814 },
    { url = "https://files.pythonhosted.org/packages/b8/b1/77062b0393f54d79064dfb72d2da402657d7c569cfbc724d56ac0f9c67ed/coverage-7.8.0-cp310-cp310-manylinux_2_17_aarch64.manylinux2014_aarch64.whl", hash = "sha256:5c8a5c139aae4c35cbd7cadca1df02ea8cf28a911534fc1b0456acb0b14234f3", size = 240937 },
    { url = "https://files.pythonhosted.org/packages/d7/54/c7b00a23150083c124e908c352db03bcd33375494a4beb0c6d79b35448b9/coverage-7.8.0-cp310-cp310-manylinux_2_5_i686.manylinux1_i686.manylinux_2_17_i686.manylinux2014_i686.whl", hash = "sha256:5a26c0c795c3e0b63ec7da6efded5f0bc856d7c0b24b2ac84b4d1d7bc578d676", size = 238849 },
    { url = "https://files.pythonhosted.org/packages/f7/ec/a6b7cfebd34e7b49f844788fda94713035372b5200c23088e3bbafb30970/coverage-7.8.0-cp310-cp310-manylinux_2_5_x86_64.manylinux1_x86_64.manylinux_2_17_x86_64.manylinux2014_x86_64.whl", hash = "sha256:821f7bcbaa84318287115d54becb1915eece6918136c6f91045bb84e2f88739d", size = 239986 },
    { url = "https://files.pythonhosted.org/packages/21/8c/c965ecef8af54e6d9b11bfbba85d4f6a319399f5f724798498387f3209eb/coverage-7.8.0-cp310-cp310-musllinux_1_2_aarch64.whl", hash = "sha256:a321c61477ff8ee705b8a5fed370b5710c56b3a52d17b983d9215861e37b642a", size = 239896 },
    { url = "https://files.pythonhosted.org/packages/40/83/070550273fb4c480efa8381735969cb403fa8fd1626d74865bfaf9e4d903/coverage-7.8.0-cp310-cp310-musllinux_1_2_i686.whl", hash = "sha256:ed2144b8a78f9d94d9515963ed273d620e07846acd5d4b0a642d4849e8d91a0c", size = 238613 },
    { url = "https://files.pythonhosted.org/packages/07/76/fbb2540495b01d996d38e9f8897b861afed356be01160ab4e25471f4fed1/coverage-7.8.0-cp310-cp310-musllinux_1_2_x86_64.whl", hash = "sha256:042e7841a26498fff7a37d6fda770d17519982f5b7d8bf5278d140b67b61095f", size = 238909 },
    { url = "https://files.pythonhosted.org/packages/a3/7e/76d604db640b7d4a86e5dd730b73e96e12a8185f22b5d0799025121f4dcb/coverage-7.8.0-cp310-cp310-win32.whl", hash = "sha256:f9983d01d7705b2d1f7a95e10bbe4091fabc03a46881a256c2787637b087003f", size = 213948 },
    { url = "https://files.pythonhosted.org/packages/5c/a7/f8ce4aafb4a12ab475b56c76a71a40f427740cf496c14e943ade72e25023/coverage-7.8.0-cp310-cp310-win_amd64.whl", hash = "sha256:5a570cd9bd20b85d1a0d7b009aaf6c110b52b5755c17be6962f8ccd65d1dbd23", size = 214844 },
    { url = "https://files.pythonhosted.org/packages/2b/77/074d201adb8383addae5784cb8e2dac60bb62bfdf28b2b10f3a3af2fda47/coverage-7.8.0-cp311-cp311-macosx_10_9_x86_64.whl", hash = "sha256:e7ac22a0bb2c7c49f441f7a6d46c9c80d96e56f5a8bc6972529ed43c8b694e27", size = 211493 },
    { url = "https://files.pythonhosted.org/packages/a9/89/7a8efe585750fe59b48d09f871f0e0c028a7b10722b2172dfe021fa2fdd4/coverage-7.8.0-cp311-cp311-macosx_11_0_arm64.whl", hash = "sha256:bf13d564d310c156d1c8e53877baf2993fb3073b2fc9f69790ca6a732eb4bfea", size = 211921 },
    { url = "https://files.pythonhosted.org/packages/e9/ef/96a90c31d08a3f40c49dbe897df4f1fd51fb6583821a1a1c5ee30cc8f680/coverage-7.8.0-cp311-cp311-manylinux_2_17_aarch64.manylinux2014_aarch64.whl", hash = "sha256:a5761c70c017c1b0d21b0815a920ffb94a670c8d5d409d9b38857874c21f70d7", size = 244556 },
    { url = "https://files.pythonhosted.org/packages/89/97/dcd5c2ce72cee9d7b0ee8c89162c24972fb987a111b92d1a3d1d19100c61/coverage-7.8.0-cp311-cp311-manylinux_2_5_i686.manylinux1_i686.manylinux_2_17_i686.manylinux2014_i686.whl", hash = "sha256:e5ff52d790c7e1628241ffbcaeb33e07d14b007b6eb00a19320c7b8a7024c040", size = 242245 },
    { url = "https://files.pythonhosted.org/packages/b2/7b/b63cbb44096141ed435843bbb251558c8e05cc835c8da31ca6ffb26d44c0/coverage-7.8.0-cp311-cp311-manylinux_2_5_x86_64.manylinux1_x86_64.manylinux_2_17_x86_64.manylinux2014_x86_64.whl", hash = "sha256:d39fc4817fd67b3915256af5dda75fd4ee10621a3d484524487e33416c6f3543", size = 244032 },
    { url = "https://files.pythonhosted.org/packages/97/e3/7fa8c2c00a1ef530c2a42fa5df25a6971391f92739d83d67a4ee6dcf7a02/coverage-7.8.0-cp311-cp311-musllinux_1_2_aarch64.whl", hash = "sha256:b44674870709017e4b4036e3d0d6c17f06a0e6d4436422e0ad29b882c40697d2", size = 243679 },
    { url = "https://files.pythonhosted.org/packages/4f/b3/e0a59d8df9150c8a0c0841d55d6568f0a9195692136c44f3d21f1842c8f6/coverage-7.8.0-cp311-cp311-musllinux_1_2_i686.whl", hash = "sha256:8f99eb72bf27cbb167b636eb1726f590c00e1ad375002230607a844d9e9a2318", size = 241852 },
    { url = "https://files.pythonhosted.org/packages/9b/82/db347ccd57bcef150c173df2ade97976a8367a3be7160e303e43dd0c795f/coverage-7.8.0-cp311-cp311-musllinux_1_2_x86_64.whl", hash = "sha256:b571bf5341ba8c6bc02e0baeaf3b061ab993bf372d982ae509807e7f112554e9", size = 242389 },
    { url = "https://files.pythonhosted.org/packages/21/f6/3f7d7879ceb03923195d9ff294456241ed05815281f5254bc16ef71d6a20/coverage-7.8.0-cp311-cp311-win32.whl", hash = "sha256:e75a2ad7b647fd8046d58c3132d7eaf31b12d8a53c0e4b21fa9c4d23d6ee6d3c", size = 213997 },
    { url = "https://files.pythonhosted.org/packages/28/87/021189643e18ecf045dbe1e2071b2747901f229df302de01c998eeadf146/coverage-7.8.0-cp311-cp311-win_amd64.whl", hash = "sha256:3043ba1c88b2139126fc72cb48574b90e2e0546d4c78b5299317f61b7f718b78", size = 214911 },
    { url = "https://files.pythonhosted.org/packages/aa/12/4792669473297f7973518bec373a955e267deb4339286f882439b8535b39/coverage-7.8.0-cp312-cp312-macosx_10_13_x86_64.whl", hash = "sha256:bbb5cc845a0292e0c520656d19d7ce40e18d0e19b22cb3e0409135a575bf79fc", size = 211684 },
    { url = "https://files.pythonhosted.org/packages/be/e1/2a4ec273894000ebedd789e8f2fc3813fcaf486074f87fd1c5b2cb1c0a2b/coverage-7.8.0-cp312-cp312-macosx_11_0_arm64.whl", hash = "sha256:4dfd9a93db9e78666d178d4f08a5408aa3f2474ad4d0e0378ed5f2ef71640cb6", size = 211935 },
    { url = "https://files.pythonhosted.org/packages/f8/3a/7b14f6e4372786709a361729164125f6b7caf4024ce02e596c4a69bccb89/coverage-7.8.0-cp312-cp312-manylinux_2_17_aarch64.manylinux2014_aarch64.whl", hash = "sha256:f017a61399f13aa6d1039f75cd467be388d157cd81f1a119b9d9a68ba6f2830d", size = 245994 },
    { url = "https://files.pythonhosted.org/packages/54/80/039cc7f1f81dcbd01ea796d36d3797e60c106077e31fd1f526b85337d6a1/coverage-7.8.0-cp312-cp312-manylinux_2_5_i686.manylinux1_i686.manylinux_2_17_i686.manylinux2014_i686.whl", hash = "sha256:0915742f4c82208ebf47a2b154a5334155ed9ef9fe6190674b8a46c2fb89cb05", size = 242885 },
    { url = "https://files.pythonhosted.org/packages/10/e0/dc8355f992b6cc2f9dcd5ef6242b62a3f73264893bc09fbb08bfcab18eb4/coverage-7.8.0-cp312-cp312-manylinux_2_5_x86_64.manylinux1_x86_64.manylinux_2_17_x86_64.manylinux2014_x86_64.whl", hash = "sha256:8a40fcf208e021eb14b0fac6bdb045c0e0cab53105f93ba0d03fd934c956143a", size = 245142 },
    { url = "https://files.pythonhosted.org/packages/43/1b/33e313b22cf50f652becb94c6e7dae25d8f02e52e44db37a82de9ac357e8/coverage-7.8.0-cp312-cp312-musllinux_1_2_aarch64.whl", hash = "sha256:a1f406a8e0995d654b2ad87c62caf6befa767885301f3b8f6f73e6f3c31ec3a6", size = 244906 },
    { url = "https://files.pythonhosted.org/packages/05/08/c0a8048e942e7f918764ccc99503e2bccffba1c42568693ce6955860365e/coverage-7.8.0-cp312-cp312-musllinux_1_2_i686.whl", hash = "sha256:77af0f6447a582fdc7de5e06fa3757a3ef87769fbb0fdbdeba78c23049140a47", size = 243124 },
    { url = "https://files.pythonhosted.org/packages/5b/62/ea625b30623083c2aad645c9a6288ad9fc83d570f9adb913a2abdba562dd/coverage-7.8.0-cp312-cp312-musllinux_1_2_x86_64.whl", hash = "sha256:f2d32f95922927186c6dbc8bc60df0d186b6edb828d299ab10898ef3f40052fe", size = 244317 },
    { url = "https://files.pythonhosted.org/packages/62/cb/3871f13ee1130a6c8f020e2f71d9ed269e1e2124aa3374d2180ee451cee9/coverage-7.8.0-cp312-cp312-win32.whl", hash = "sha256:769773614e676f9d8e8a0980dd7740f09a6ea386d0f383db6821df07d0f08545", size = 214170 },
    { url = "https://files.pythonhosted.org/packages/88/26/69fe1193ab0bfa1eb7a7c0149a066123611baba029ebb448500abd8143f9/coverage-7.8.0-cp312-cp312-win_amd64.whl", hash = "sha256:e5d2b9be5b0693cf21eb4ce0ec8d211efb43966f6657807f6859aab3814f946b", size = 214969 },
    { url = "https://files.pythonhosted.org/packages/f3/21/87e9b97b568e223f3438d93072479c2f36cc9b3f6b9f7094b9d50232acc0/coverage-7.8.0-cp313-cp313-macosx_10_13_x86_64.whl", hash = "sha256:5ac46d0c2dd5820ce93943a501ac5f6548ea81594777ca585bf002aa8854cacd", size = 211708 },
    { url = "https://files.pythonhosted.org/packages/75/be/882d08b28a0d19c9c4c2e8a1c6ebe1f79c9c839eb46d4fca3bd3b34562b9/coverage-7.8.0-cp313-cp313-macosx_11_0_arm64.whl", hash = "sha256:771eb7587a0563ca5bb6f622b9ed7f9d07bd08900f7589b4febff05f469bea00", size = 211981 },
    { url = "https://files.pythonhosted.org/packages/7a/1d/ce99612ebd58082fbe3f8c66f6d8d5694976c76a0d474503fa70633ec77f/coverage-7.8.0-cp313-cp313-manylinux_2_17_aarch64.manylinux2014_aarch64.whl", hash = "sha256:42421e04069fb2cbcbca5a696c4050b84a43b05392679d4068acbe65449b5c64", size = 245495 },
    { url = "https://files.pythonhosted.org/packages/dc/8d/6115abe97df98db6b2bd76aae395fcc941d039a7acd25f741312ced9a78f/coverage-7.8.0-cp313-cp313-manylinux_2_5_i686.manylinux1_i686.manylinux_2_17_i686.manylinux2014_i686.whl", hash = "sha256:554fec1199d93ab30adaa751db68acec2b41c5602ac944bb19187cb9a41a8067", size = 242538 },
    { url = "https://files.pythonhosted.org/packages/cb/74/2f8cc196643b15bc096d60e073691dadb3dca48418f08bc78dd6e899383e/coverage-7.8.0-cp313-cp313-manylinux_2_5_x86_64.manylinux1_x86_64.manylinux_2_17_x86_64.manylinux2014_x86_64.whl", hash = "sha256:5aaeb00761f985007b38cf463b1d160a14a22c34eb3f6a39d9ad6fc27cb73008", size = 244561 },
    { url = "https://files.pythonhosted.org/packages/22/70/c10c77cd77970ac965734fe3419f2c98665f6e982744a9bfb0e749d298f4/coverage-7.8.0-cp313-cp313-musllinux_1_2_aarch64.whl", hash = "sha256:581a40c7b94921fffd6457ffe532259813fc68eb2bdda60fa8cc343414ce3733", size = 244633 },
    { url = "https://files.pythonhosted.org/packages/38/5a/4f7569d946a07c952688debee18c2bb9ab24f88027e3d71fd25dbc2f9dca/coverage-7.8.0-cp313-cp313-musllinux_1_2_i686.whl", hash = "sha256:f319bae0321bc838e205bf9e5bc28f0a3165f30c203b610f17ab5552cff90323", size = 242712 },
    { url = "https://files.pythonhosted.org/packages/bb/a1/03a43b33f50475a632a91ea8c127f7e35e53786dbe6781c25f19fd5a65f8/coverage-7.8.0-cp313-cp313-musllinux_1_2_x86_64.whl", hash = "sha256:04bfec25a8ef1c5f41f5e7e5c842f6b615599ca8ba8391ec33a9290d9d2db3a3", size = 244000 },
    { url = "https://files.pythonhosted.org/packages/6a/89/ab6c43b1788a3128e4d1b7b54214548dcad75a621f9d277b14d16a80d8a1/coverage-7.8.0-cp313-cp313-win32.whl", hash = "sha256:dd19608788b50eed889e13a5d71d832edc34fc9dfce606f66e8f9f917eef910d", size = 214195 },
    { url = "https://files.pythonhosted.org/packages/12/12/6bf5f9a8b063d116bac536a7fb594fc35cb04981654cccb4bbfea5dcdfa0/coverage-7.8.0-cp313-cp313-win_amd64.whl", hash = "sha256:a9abbccd778d98e9c7e85038e35e91e67f5b520776781d9a1e2ee9d400869487", size = 214998 },
    { url = "https://files.pythonhosted.org/packages/2a/e6/1e9df74ef7a1c983a9c7443dac8aac37a46f1939ae3499424622e72a6f78/coverage-7.8.0-cp313-cp313t-macosx_10_13_x86_64.whl", hash = "sha256:18c5ae6d061ad5b3e7eef4363fb27a0576012a7447af48be6c75b88494c6cf25", size = 212541 },
    { url = "https://files.pythonhosted.org/packages/04/51/c32174edb7ee49744e2e81c4b1414ac9df3dacfcb5b5f273b7f285ad43f6/coverage-7.8.0-cp313-cp313t-macosx_11_0_arm64.whl", hash = "sha256:95aa6ae391a22bbbce1b77ddac846c98c5473de0372ba5c463480043a07bff42", size = 212767 },
    { url = "https://files.pythonhosted.org/packages/e9/8f/f454cbdb5212f13f29d4a7983db69169f1937e869a5142bce983ded52162/coverage-7.8.0-cp313-cp313t-manylinux_2_17_aarch64.manylinux2014_aarch64.whl", hash = "sha256:e013b07ba1c748dacc2a80e69a46286ff145935f260eb8c72df7185bf048f502", size = 256997 },
    { url = "https://files.pythonhosted.org/packages/e6/74/2bf9e78b321216d6ee90a81e5c22f912fc428442c830c4077b4a071db66f/coverage-7.8.0-cp313-cp313t-manylinux_2_5_i686.manylinux1_i686.manylinux_2_17_i686.manylinux2014_i686.whl", hash = "sha256:d766a4f0e5aa1ba056ec3496243150698dc0481902e2b8559314368717be82b1", size = 252708 },
    { url = "https://files.pythonhosted.org/packages/92/4d/50d7eb1e9a6062bee6e2f92e78b0998848a972e9afad349b6cdde6fa9e32/coverage-7.8.0-cp313-cp313t-manylinux_2_5_x86_64.manylinux1_x86_64.manylinux_2_17_x86_64.manylinux2014_x86_64.whl", hash = "sha256:ad80e6b4a0c3cb6f10f29ae4c60e991f424e6b14219d46f1e7d442b938ee68a4", size = 255046 },
    { url = "https://files.pythonhosted.org/packages/40/9e/71fb4e7402a07c4198ab44fc564d09d7d0ffca46a9fb7b0a7b929e7641bd/coverage-7.8.0-cp313-cp313t-musllinux_1_2_aarch64.whl", hash = "sha256:b87eb6fc9e1bb8f98892a2458781348fa37e6925f35bb6ceb9d4afd54ba36c73", size = 256139 },
    { url = "https://files.pythonhosted.org/packages/49/1a/78d37f7a42b5beff027e807c2843185961fdae7fe23aad5a4837c93f9d25/coverage-7.8.0-cp313-cp313t-musllinux_1_2_i686.whl", hash = "sha256:d1ba00ae33be84066cfbe7361d4e04dec78445b2b88bdb734d0d1cbab916025a", size = 254307 },
    { url = "https://files.pythonhosted.org/packages/58/e9/8fb8e0ff6bef5e170ee19d59ca694f9001b2ec085dc99b4f65c128bb3f9a/coverage-7.8.0-cp313-cp313t-musllinux_1_2_x86_64.whl", hash = "sha256:f3c38e4e5ccbdc9198aecc766cedbb134b2d89bf64533973678dfcf07effd883", size = 255116 },
    { url = "https://files.pythonhosted.org/packages/56/b0/d968ecdbe6fe0a863de7169bbe9e8a476868959f3af24981f6a10d2b6924/coverage-7.8.0-cp313-cp313t-win32.whl", hash = "sha256:379fe315e206b14e21db5240f89dc0774bdd3e25c3c58c2c733c99eca96f1ada", size = 214909 },
    { url = "https://files.pythonhosted.org/packages/87/e9/d6b7ef9fecf42dfb418d93544af47c940aa83056c49e6021a564aafbc91f/coverage-7.8.0-cp313-cp313t-win_amd64.whl", hash = "sha256:2e4b6b87bb0c846a9315e3ab4be2d52fac905100565f4b92f02c445c8799e257", size = 216068 },
    { url = "https://files.pythonhosted.org/packages/60/0c/5da94be095239814bf2730a28cffbc48d6df4304e044f80d39e1ae581997/coverage-7.8.0-cp39-cp39-macosx_10_9_x86_64.whl", hash = "sha256:fa260de59dfb143af06dcf30c2be0b200bed2a73737a8a59248fcb9fa601ef0f", size = 211377 },
    { url = "https://files.pythonhosted.org/packages/d5/cb/b9e93ebf193a0bb89dbcd4f73d7b0e6ecb7c1b6c016671950e25f041835e/coverage-7.8.0-cp39-cp39-macosx_11_0_arm64.whl", hash = "sha256:96121edfa4c2dfdda409877ea8608dd01de816a4dc4a0523356067b305e4e17a", size = 211803 },
    { url = "https://files.pythonhosted.org/packages/78/1a/cdbfe9e1bb14d3afcaf6bb6e1b9ba76c72666e329cd06865bbd241efd652/coverage-7.8.0-cp39-cp39-manylinux_2_17_aarch64.manylinux2014_aarch64.whl", hash = "sha256:6b8af63b9afa1031c0ef05b217faa598f3069148eeee6bb24b79da9012423b82", size = 240561 },
    { url = "https://files.pythonhosted.org/packages/59/04/57f1223f26ac018d7ce791bfa65b0c29282de3e041c1cd3ed430cfeac5a5/coverage-7.8.0-cp39-cp39-manylinux_2_5_i686.manylinux1_i686.manylinux_2_17_i686.manylinux2014_i686.whl", hash = "sha256:89b1f4af0d4afe495cd4787a68e00f30f1d15939f550e869de90a86efa7e0814", size = 238488 },
    { url = "https://files.pythonhosted.org/packages/b7/b1/0f25516ae2a35e265868670384feebe64e7857d9cffeeb3887b0197e2ba2/coverage-7.8.0-cp39-cp39-manylinux_2_5_x86_64.manylinux1_x86_64.manylinux_2_17_x86_64.manylinux2014_x86_64.whl", hash = "sha256:94ec0be97723ae72d63d3aa41961a0b9a6f5a53ff599813c324548d18e3b9e8c", size = 239589 },
    { url = "https://files.pythonhosted.org/packages/e0/a4/99d88baac0d1d5a46ceef2dd687aac08fffa8795e4c3e71b6f6c78e14482/coverage-7.8.0-cp39-cp39-musllinux_1_2_aarch64.whl", hash = "sha256:8a1d96e780bdb2d0cbb297325711701f7c0b6f89199a57f2049e90064c29f6bd", size = 239366 },
    { url = "https://files.pythonhosted.org/packages/ea/9e/1db89e135feb827a868ed15f8fc857160757f9cab140ffee21342c783ceb/coverage-7.8.0-cp39-cp39-musllinux_1_2_i686.whl", hash = "sha256:f1d8a2a57b47142b10374902777e798784abf400a004b14f1b0b9eaf1e528ba4", size = 237591 },
    { url = "https://files.pythonhosted.org/packages/1b/6d/ac4d6fdfd0e201bc82d1b08adfacb1e34b40d21a22cdd62cfaf3c1828566/coverage-7.8.0-cp39-cp39-musllinux_1_2_x86_64.whl", hash = "sha256:cf60dd2696b457b710dd40bf17ad269d5f5457b96442f7f85722bdb16fa6c899", size = 238572 },
    { url = "https://files.pythonhosted.org/packages/25/5e/917cbe617c230f7f1745b6a13e780a3a1cd1cf328dbcd0fd8d7ec52858cd/coverage-7.8.0-cp39-cp39-win32.whl", hash = "sha256:be945402e03de47ba1872cd5236395e0f4ad635526185a930735f66710e1bd3f", size = 213966 },
    { url = "https://files.pythonhosted.org/packages/bd/93/72b434fe550135869f9ea88dd36068af19afce666db576e059e75177e813/coverage-7.8.0-cp39-cp39-win_amd64.whl", hash = "sha256:90e7fbc6216ecaffa5a880cdc9c77b7418c1dcb166166b78dbc630d07f278cc3", size = 214852 },
    { url = "https://files.pythonhosted.org/packages/c4/f1/1da77bb4c920aa30e82fa9b6ea065da3467977c2e5e032e38e66f1c57ffd/coverage-7.8.0-pp39.pp310.pp311-none-any.whl", hash = "sha256:b8194fb8e50d556d5849753de991d390c5a1edeeba50f68e3a9253fbd8bf8ccd", size = 203443 },
    { url = "https://files.pythonhosted.org/packages/59/f1/4da7717f0063a222db253e7121bd6a56f6fb1ba439dcc36659088793347c/coverage-7.8.0-py3-none-any.whl", hash = "sha256:dbf364b4c5e7bae9250528167dfe40219b62e2d573c854d74be213e1e52069f7", size = 203435 },
]

[package.optional-dependencies]
toml = [
    { name = "tomli", marker = "python_full_version <= '3.11'" },
]

[[package]]
name = "cycler"
version = "0.12.1"
source = { registry = "https://pypi.org/simple" }
sdist = { url = "https://files.pythonhosted.org/packages/a9/95/a3dbbb5028f35eafb79008e7522a75244477d2838f38cbb722248dabc2a8/cycler-0.12.1.tar.gz", hash = "sha256:88bb128f02ba341da8ef447245a9e138fae777f6a23943da4540077d3601eb1c", size = 7615 }
wheels = [
    { url = "https://files.pythonhosted.org/packages/e7/05/c19819d5e3d95294a6f5947fb9b9629efb316b96de511b418c53d245aae6/cycler-0.12.1-py3-none-any.whl", hash = "sha256:85cef7cff222d8644161529808465972e51340599459b8ac3ccbac5a854e0d30", size = 8321 },
]

[[package]]
name = "distlib"
version = "0.3.9"
source = { registry = "https://pypi.org/simple" }
sdist = { url = "https://files.pythonhosted.org/packages/0d/dd/1bec4c5ddb504ca60fc29472f3d27e8d4da1257a854e1d96742f15c1d02d/distlib-0.3.9.tar.gz", hash = "sha256:a60f20dea646b8a33f3e7772f74dc0b2d0772d2837ee1342a00645c81edf9403", size = 613923 }
wheels = [
    { url = "https://files.pythonhosted.org/packages/91/a1/cf2472db20f7ce4a6be1253a81cfdf85ad9c7885ffbed7047fb72c24cf87/distlib-0.3.9-py2.py3-none-any.whl", hash = "sha256:47f8c22fd27c27e25a65601af709b38e4f0a45ea4fc2e710f65755fa8caaaf87", size = 468973 },
]

[[package]]
name = "docutils"
version = "0.21.2"
source = { registry = "https://pypi.org/simple" }
sdist = { url = "https://files.pythonhosted.org/packages/ae/ed/aefcc8cd0ba62a0560c3c18c33925362d46c6075480bfa4df87b28e169a9/docutils-0.21.2.tar.gz", hash = "sha256:3a6b18732edf182daa3cd12775bbb338cf5691468f91eeeb109deff6ebfa986f", size = 2204444 }
wheels = [
    { url = "https://files.pythonhosted.org/packages/8f/d7/9322c609343d929e75e7e5e6255e614fcc67572cfd083959cdef3b7aad79/docutils-0.21.2-py3-none-any.whl", hash = "sha256:dafca5b9e384f0e419294eb4d2ff9fa826435bf15f15b7bd45723e8ad76811b2", size = 587408 },
]

[[package]]
name = "exceptiongroup"
version = "1.2.2"
source = { registry = "https://pypi.org/simple" }
sdist = { url = "https://files.pythonhosted.org/packages/09/35/2495c4ac46b980e4ca1f6ad6db102322ef3ad2410b79fdde159a4b0f3b92/exceptiongroup-1.2.2.tar.gz", hash = "sha256:47c2edf7c6738fafb49fd34290706d1a1a2f4d1c6df275526b62cbb4aa5393cc", size = 28883 }
wheels = [
    { url = "https://files.pythonhosted.org/packages/02/cc/b7e31358aac6ed1ef2bb790a9746ac2c69bcb3c8588b41616914eb106eaf/exceptiongroup-1.2.2-py3-none-any.whl", hash = "sha256:3111b9d131c238bec2f8f516e123e14ba243563fb135d3fe885990585aa7795b", size = 16453 },
]

[[package]]
name = "filelock"
version = "3.18.0"
source = { registry = "https://pypi.org/simple" }
sdist = { url = "https://files.pythonhosted.org/packages/0a/10/c23352565a6544bdc5353e0b15fc1c563352101f30e24bf500207a54df9a/filelock-3.18.0.tar.gz", hash = "sha256:adbc88eabb99d2fec8c9c1b229b171f18afa655400173ddc653d5d01501fb9f2", size = 18075 }
wheels = [
    { url = "https://files.pythonhosted.org/packages/4d/36/2a115987e2d8c300a974597416d9de88f2444426de9571f4b59b2cca3acc/filelock-3.18.0-py3-none-any.whl", hash = "sha256:c401f4f8377c4464e6db25fff06205fd89bdd83b65eb0488ed1b160f780e21de", size = 16215 },
]

[[package]]
name = "fonttools"
version = "4.56.0"
source = { registry = "https://pypi.org/simple" }
sdist = { url = "https://files.pythonhosted.org/packages/1c/8c/9ffa2a555af0e5e5d0e2ed7fdd8c9bef474ed676995bb4c57c9cd0014248/fonttools-4.56.0.tar.gz", hash = "sha256:a114d1567e1a1586b7e9e7fc2ff686ca542a82769a296cef131e4c4af51e58f4", size = 3462892 }
wheels = [
    { url = "https://files.pythonhosted.org/packages/1e/5e/6ac30c2cc6a29454260f13c9c6422fc509b7982c13cd4597041260d8f482/fonttools-4.56.0-cp310-cp310-macosx_10_9_universal2.whl", hash = "sha256:331954d002dbf5e704c7f3756028e21db07097c19722569983ba4d74df014000", size = 2752190 },
    { url = "https://files.pythonhosted.org/packages/92/3a/ac382a8396d1b420ee45eeb0f65b614a9ca7abbb23a1b17524054f0f2200/fonttools-4.56.0-cp310-cp310-macosx_10_9_x86_64.whl", hash = "sha256:8d1613abd5af2f93c05867b3a3759a56e8bf97eb79b1da76b2bc10892f96ff16", size = 2280624 },
    { url = "https://files.pythonhosted.org/packages/8a/ae/00b58bfe20e9ff7fbc3dda38f5d127913942b5e252288ea9583099a31bf5/fonttools-4.56.0-cp310-cp310-manylinux_2_17_aarch64.manylinux2014_aarch64.whl", hash = "sha256:705837eae384fe21cee5e5746fd4f4b2f06f87544fa60f60740007e0aa600311", size = 4562074 },
    { url = "https://files.pythonhosted.org/packages/46/d0/0004ca8f6a200252e5bd6982ed99b5fe58c4c59efaf5f516621c4cd8f703/fonttools-4.56.0-cp310-cp310-manylinux_2_17_x86_64.manylinux2014_x86_64.whl", hash = "sha256:bc871904a53a9d4d908673c6faa15689874af1c7c5ac403a8e12d967ebd0c0dc", size = 4604747 },
    { url = "https://files.pythonhosted.org/packages/45/ea/c8862bd3e09d143ef8ed8268ec8a7d477828f960954889e65288ac050b08/fonttools-4.56.0-cp310-cp310-musllinux_1_2_aarch64.whl", hash = "sha256:38b947de71748bab150259ee05a775e8a0635891568e9fdb3cdd7d0e0004e62f", size = 4559025 },
    { url = "https://files.pythonhosted.org/packages/8f/75/bb88a9552ec1de31a414066257bfd9f40f4ada00074f7a3799ea39b5741f/fonttools-4.56.0-cp310-cp310-musllinux_1_2_x86_64.whl", hash = "sha256:86b2a1013ef7a64d2e94606632683f07712045ed86d937c11ef4dde97319c086", size = 4728482 },
    { url = "https://files.pythonhosted.org/packages/2a/5f/80a2b640df1e1bb7d459d62c8b3f37fe83fd413897e549106d4ebe6371f5/fonttools-4.56.0-cp310-cp310-win32.whl", hash = "sha256:133bedb9a5c6376ad43e6518b7e2cd2f866a05b1998f14842631d5feb36b5786", size = 2155557 },
    { url = "https://files.pythonhosted.org/packages/8f/85/0904f9dbe51ac70d878d3242a8583b9453a09105c3ed19c6301247fd0d3a/fonttools-4.56.0-cp310-cp310-win_amd64.whl", hash = "sha256:17f39313b649037f6c800209984a11fc256a6137cbe5487091c6c7187cae4685", size = 2200017 },
    { url = "https://files.pythonhosted.org/packages/35/56/a2f3e777d48fcae7ecd29de4d96352d84e5ea9871e5f3fc88241521572cf/fonttools-4.56.0-cp311-cp311-macosx_10_9_universal2.whl", hash = "sha256:7ef04bc7827adb7532be3d14462390dd71287644516af3f1e67f1e6ff9c6d6df", size = 2753325 },
    { url = "https://files.pythonhosted.org/packages/71/85/d483e9c4e5ed586b183bf037a353e8d766366b54fd15519b30e6178a6a6e/fonttools-4.56.0-cp311-cp311-macosx_10_9_x86_64.whl", hash = "sha256:ffda9b8cd9cb8b301cae2602ec62375b59e2e2108a117746f12215145e3f786c", size = 2281554 },
    { url = "https://files.pythonhosted.org/packages/09/67/060473b832b2fade03c127019794df6dc02d9bc66fa4210b8e0d8a99d1e5/fonttools-4.56.0-cp311-cp311-manylinux_2_17_aarch64.manylinux2014_aarch64.whl", hash = "sha256:e2e993e8db36306cc3f1734edc8ea67906c55f98683d6fd34c3fc5593fdbba4c", size = 4869260 },
    { url = "https://files.pythonhosted.org/packages/28/e9/47c02d5a7027e8ed841ab6a10ca00c93dadd5f16742f1af1fa3f9978adf4/fonttools-4.56.0-cp311-cp311-manylinux_2_17_x86_64.manylinux2014_x86_64.whl", hash = "sha256:003548eadd674175510773f73fb2060bb46adb77c94854af3e0cc5bc70260049", size = 4898508 },
    { url = "https://files.pythonhosted.org/packages/bf/8a/221d456d1afb8ca043cfd078f59f187ee5d0a580f4b49351b9ce95121f57/fonttools-4.56.0-cp311-cp311-musllinux_1_2_aarch64.whl", hash = "sha256:bd9825822e7bb243f285013e653f6741954d8147427aaa0324a862cdbf4cbf62", size = 4877700 },
    { url = "https://files.pythonhosted.org/packages/a4/8c/e503863adf7a6aeff7b960e2f66fa44dd0c29a7a8b79765b2821950d7b05/fonttools-4.56.0-cp311-cp311-musllinux_1_2_x86_64.whl", hash = "sha256:b23d30a2c0b992fb1c4f8ac9bfde44b5586d23457759b6cf9a787f1a35179ee0", size = 5045817 },
    { url = "https://files.pythonhosted.org/packages/2b/50/79ba3b7e42f4eaa70b82b9e79155f0f6797858dc8a97862428b6852c6aee/fonttools-4.56.0-cp311-cp311-win32.whl", hash = "sha256:47b5e4680002ae1756d3ae3b6114e20aaee6cc5c69d1e5911f5ffffd3ee46c6b", size = 2154426 },
    { url = "https://files.pythonhosted.org/packages/3b/90/4926e653041c4116ecd43e50e3c79f5daae6dcafc58ceb64bc4f71dd4924/fonttools-4.56.0-cp311-cp311-win_amd64.whl", hash = "sha256:14a3e3e6b211660db54ca1ef7006401e4a694e53ffd4553ab9bc87ead01d0f05", size = 2200937 },
    { url = "https://files.pythonhosted.org/packages/39/32/71cfd6877999576a11824a7fe7bc0bb57c5c72b1f4536fa56a3e39552643/fonttools-4.56.0-cp312-cp312-macosx_10_13_universal2.whl", hash = "sha256:d6f195c14c01bd057bc9b4f70756b510e009c83c5ea67b25ced3e2c38e6ee6e9", size = 2747757 },
    { url = "https://files.pythonhosted.org/packages/15/52/d9f716b072c5061a0b915dd4c387f74bef44c68c069e2195c753905bd9b7/fonttools-4.56.0-cp312-cp312-macosx_10_13_x86_64.whl", hash = "sha256:fa760e5fe8b50cbc2d71884a1eff2ed2b95a005f02dda2fa431560db0ddd927f", size = 2279007 },
    { url = "https://files.pythonhosted.org/packages/d1/97/f1b3a8afa9a0d814a092a25cd42f59ccb98a0bb7a295e6e02fc9ba744214/fonttools-4.56.0-cp312-cp312-manylinux_2_17_aarch64.manylinux2014_aarch64.whl", hash = "sha256:d54a45d30251f1d729e69e5b675f9a08b7da413391a1227781e2a297fa37f6d2", size = 4783991 },
    { url = "https://files.pythonhosted.org/packages/95/70/2a781bedc1c45a0c61d29c56425609b22ed7f971da5d7e5df2679488741b/fonttools-4.56.0-cp312-cp312-manylinux_2_5_x86_64.manylinux1_x86_64.manylinux_2_17_x86_64.manylinux2014_x86_64.whl", hash = "sha256:661a8995d11e6e4914a44ca7d52d1286e2d9b154f685a4d1f69add8418961563", size = 4855109 },
    { url = "https://files.pythonhosted.org/packages/0c/02/a2597858e61a5e3fb6a14d5f6be9e6eb4eaf090da56ad70cedcbdd201685/fonttools-4.56.0-cp312-cp312-musllinux_1_2_aarch64.whl", hash = "sha256:9d94449ad0a5f2a8bf5d2f8d71d65088aee48adbe45f3c5f8e00e3ad861ed81a", size = 4762496 },
    { url = "https://files.pythonhosted.org/packages/f2/00/aaf00100d6078fdc73f7352b44589804af9dc12b182a2540b16002152ba4/fonttools-4.56.0-cp312-cp312-musllinux_1_2_x86_64.whl", hash = "sha256:f59746f7953f69cc3290ce2f971ab01056e55ddd0fb8b792c31a8acd7fee2d28", size = 4990094 },
    { url = "https://files.pythonhosted.org/packages/bf/dc/3ff1db522460db60cf3adaf1b64e0c72b43406717d139786d3fa1eb20709/fonttools-4.56.0-cp312-cp312-win32.whl", hash = "sha256:bce60f9a977c9d3d51de475af3f3581d9b36952e1f8fc19a1f2254f1dda7ce9c", size = 2142888 },
    { url = "https://files.pythonhosted.org/packages/6f/e3/5a181a85777f7809076e51f7422e0dc77eb04676c40ec8bf6a49d390d1ff/fonttools-4.56.0-cp312-cp312-win_amd64.whl", hash = "sha256:300c310bb725b2bdb4f5fc7e148e190bd69f01925c7ab437b9c0ca3e1c7cd9ba", size = 2189734 },
    { url = "https://files.pythonhosted.org/packages/a5/55/f06b48d48e0b4ec3a3489efafe9bd4d81b6e0802ac51026e3ee4634e89ba/fonttools-4.56.0-cp313-cp313-macosx_10_13_universal2.whl", hash = "sha256:f20e2c0dfab82983a90f3d00703ac0960412036153e5023eed2b4641d7d5e692", size = 2735127 },
    { url = "https://files.pythonhosted.org/packages/59/db/d2c7c9b6dd5cbd46f183e650a47403ffb88fca17484eb7c4b1cd88f9e513/fonttools-4.56.0-cp313-cp313-macosx_10_13_x86_64.whl", hash = "sha256:f36a0868f47b7566237640c026c65a86d09a3d9ca5df1cd039e30a1da73098a0", size = 2272519 },
    { url = "https://files.pythonhosted.org/packages/4d/a2/da62d779c34a0e0c06415f02eab7fa3466de5d46df459c0275a255cefc65/fonttools-4.56.0-cp313-cp313-manylinux_2_17_aarch64.manylinux2014_aarch64.whl", hash = "sha256:62b4c6802fa28e14dba010e75190e0e6228513573f1eeae57b11aa1a39b7e5b1", size = 4762423 },
    { url = "https://files.pythonhosted.org/packages/be/6a/fd4018e0448c8a5e12138906411282c5eab51a598493f080a9f0960e658f/fonttools-4.56.0-cp313-cp313-manylinux_2_5_x86_64.manylinux1_x86_64.manylinux_2_17_x86_64.manylinux2014_x86_64.whl", hash = "sha256:a05d1f07eb0a7d755fbe01fee1fd255c3a4d3730130cf1bfefb682d18fd2fcea", size = 4834442 },
    { url = "https://files.pythonhosted.org/packages/6d/63/fa1dec8efb35bc11ef9c39b2d74754b45d48a3ccb2cf78c0109c0af639e8/fonttools-4.56.0-cp313-cp313-musllinux_1_2_aarch64.whl", hash = "sha256:0073b62c3438cf0058488c002ea90489e8801d3a7af5ce5f7c05c105bee815c3", size = 4742800 },
    { url = "https://files.pythonhosted.org/packages/dd/f4/963247ae8c73ccc4cf2929e7162f595c81dbe17997d1d0ea77da24a217c9/fonttools-4.56.0-cp313-cp313-musllinux_1_2_x86_64.whl", hash = "sha256:e2cad98c94833465bcf28f51c248aaf07ca022efc6a3eba750ad9c1e0256d278", size = 4963746 },
    { url = "https://files.pythonhosted.org/packages/ea/e0/46f9600c39c644b54e4420f941f75fa200d9288c9ae171e5d80918b8cbb9/fonttools-4.56.0-cp313-cp313-win32.whl", hash = "sha256:d0cb73ccf7f6d7ca8d0bc7ea8ac0a5b84969a41c56ac3ac3422a24df2680546f", size = 2140927 },
    { url = "https://files.pythonhosted.org/packages/27/6d/3edda54f98a550a0473f032d8050315fbc8f1b76a0d9f3879b72ebb2cdd6/fonttools-4.56.0-cp313-cp313-win_amd64.whl", hash = "sha256:62cc1253827d1e500fde9dbe981219fea4eb000fd63402283472d38e7d8aa1c6", size = 2186709 },
    { url = "https://files.pythonhosted.org/packages/c2/a0/c62b7f219f74f0e9c4b7662c269b360f5c380cf7dfabaff06e114acc5576/fonttools-4.56.0-cp39-cp39-macosx_10_9_universal2.whl", hash = "sha256:ca7962e8e5fc047cc4e59389959843aafbf7445b6c08c20d883e60ced46370a5", size = 2754871 },
    { url = "https://files.pythonhosted.org/packages/22/aa/2ce61705c48c4dc7953bec95f7cfa29e528294a06e7d38f2c674343425ca/fonttools-4.56.0-cp39-cp39-macosx_10_9_x86_64.whl", hash = "sha256:a1af375734018951c31c0737d04a9d5fd0a353a0253db5fbed2ccd44eac62d8c", size = 2281885 },
    { url = "https://files.pythonhosted.org/packages/81/68/508c1e84050b950918b1345ee22def98291b2e58890b0f3c2d0cfc4fee6b/fonttools-4.56.0-cp39-cp39-manylinux_2_17_aarch64.manylinux2014_aarch64.whl", hash = "sha256:442ad4122468d0e47d83bc59d0e91b474593a8c813839e1872e47c7a0cb53b10", size = 4567663 },
    { url = "https://files.pythonhosted.org/packages/56/af/78b2c901949ca37c02ba4eec88020479e929b7d1126af30ee9d7e44b4c4c/fonttools-4.56.0-cp39-cp39-manylinux_2_17_x86_64.manylinux2014_x86_64.whl", hash = "sha256:3cf4f8d2a30b454ac682e12c61831dcb174950c406011418e739de592bbf8f76", size = 4612654 },
    { url = "https://files.pythonhosted.org/packages/cb/fb/156bd9760b6d42be3d821f0ac3edccf8daf97b0e4fe539c569b6593f4b6a/fonttools-4.56.0-cp39-cp39-musllinux_1_2_aarch64.whl", hash = "sha256:96a4271f63a615bcb902b9f56de00ea225d6896052c49f20d0c91e9f43529a29", size = 4561135 },
    { url = "https://files.pythonhosted.org/packages/c4/e9/c6c433b8ea306ba402aa1d53349237d78c1d21ec11bb69cc6d8442533d5b/fonttools-4.56.0-cp39-cp39-musllinux_1_2_x86_64.whl", hash = "sha256:6c1d38642ca2dddc7ae992ef5d026e5061a84f10ff2b906be5680ab089f55bb8", size = 4731430 },
    { url = "https://files.pythonhosted.org/packages/00/41/4c199ca2c6d25edced1cdd6a3d32b2471c1e85dc7fbb2145e73805cf2a38/fonttools-4.56.0-cp39-cp39-win32.whl", hash = "sha256:2d351275f73ebdd81dd5b09a8b8dac7a30f29a279d41e1c1192aedf1b6dced40", size = 2156113 },
    { url = "https://files.pythonhosted.org/packages/00/8f/430abf16726cd627e176df92c452f239fcc488fac1e23c9ab57bb7ad6976/fonttools-4.56.0-cp39-cp39-win_amd64.whl", hash = "sha256:d6ca96d1b61a707ba01a43318c9c40aaf11a5a568d1e61146fafa6ab20890793", size = 2200538 },
    { url = "https://files.pythonhosted.org/packages/bf/ff/44934a031ce5a39125415eb405b9efb76fe7f9586b75291d66ae5cbfc4e6/fonttools-4.56.0-py3-none-any.whl", hash = "sha256:1088182f68c303b50ca4dc0c82d42083d176cba37af1937e1a976a31149d4d14", size = 1089800 },
]

[[package]]
name = "identify"
version = "2.6.9"
source = { registry = "https://pypi.org/simple" }
sdist = { url = "https://files.pythonhosted.org/packages/9b/98/a71ab060daec766acc30fb47dfca219d03de34a70d616a79a38c6066c5bf/identify-2.6.9.tar.gz", hash = "sha256:d40dfe3142a1421d8518e3d3985ef5ac42890683e32306ad614a29490abeb6bf", size = 99249 }
wheels = [
    { url = "https://files.pythonhosted.org/packages/07/ce/0845144ed1f0e25db5e7a79c2354c1da4b5ce392b8966449d5db8dca18f1/identify-2.6.9-py2.py3-none-any.whl", hash = "sha256:c98b4322da415a8e5a70ff6e51fbc2d2932c015532d77e9f8537b4ba7813b150", size = 99101 },
]

[[package]]
name = "idna"
version = "3.10"
source = { registry = "https://pypi.org/simple" }
sdist = { url = "https://files.pythonhosted.org/packages/f1/70/7703c29685631f5a7590aa73f1f1d3fa9a380e654b86af429e0934a32f7d/idna-3.10.tar.gz", hash = "sha256:12f65c9b470abda6dc35cf8e63cc574b1c52b11df2c86030af0ac09b01b13ea9", size = 190490 }
wheels = [
    { url = "https://files.pythonhosted.org/packages/76/c6/c88e154df9c4e1a2a66ccf0005a88dfb2650c1dffb6f5ce603dfbd452ce3/idna-3.10-py3-none-any.whl", hash = "sha256:946d195a0d259cbba61165e88e65941f16e9b36ea6ddb97f00452bae8b1287d3", size = 70442 },
]

[[package]]
name = "imagesize"
version = "1.4.1"
source = { registry = "https://pypi.org/simple" }
sdist = { url = "https://files.pythonhosted.org/packages/a7/84/62473fb57d61e31fef6e36d64a179c8781605429fd927b5dd608c997be31/imagesize-1.4.1.tar.gz", hash = "sha256:69150444affb9cb0d5cc5a92b3676f0b2fb7cd9ae39e947a5e11a36b4497cd4a", size = 1280026 }
wheels = [
    { url = "https://files.pythonhosted.org/packages/ff/62/85c4c919272577931d407be5ba5d71c20f0b616d31a0befe0ae45bb79abd/imagesize-1.4.1-py2.py3-none-any.whl", hash = "sha256:0d8d18d08f840c19d0ee7ca1fd82490fdc3729b7ac93f49870406ddde8ef8d8b", size = 8769 },
]

[[package]]
name = "importlib-metadata"
version = "8.6.1"
source = { registry = "https://pypi.org/simple" }
dependencies = [
    { name = "zipp", marker = "python_full_version < '3.10'" },
]
sdist = { url = "https://files.pythonhosted.org/packages/33/08/c1395a292bb23fd03bdf572a1357c5a733d3eecbab877641ceacab23db6e/importlib_metadata-8.6.1.tar.gz", hash = "sha256:310b41d755445d74569f993ccfc22838295d9fe005425094fad953d7f15c8580", size = 55767 }
wheels = [
    { url = "https://files.pythonhosted.org/packages/79/9d/0fb148dc4d6fa4a7dd1d8378168d9b4cd8d4560a6fbf6f0121c5fc34eb68/importlib_metadata-8.6.1-py3-none-any.whl", hash = "sha256:02a89390c1e15fdfdc0d7c6b25cb3e62650d0494005c97d6f148bf5b9787525e", size = 26971 },
]

[[package]]
name = "importlib-resources"
version = "6.5.2"
source = { registry = "https://pypi.org/simple" }
dependencies = [
    { name = "zipp", marker = "python_full_version < '3.10'" },
]
sdist = { url = "https://files.pythonhosted.org/packages/cf/8c/f834fbf984f691b4f7ff60f50b514cc3de5cc08abfc3295564dd89c5e2e7/importlib_resources-6.5.2.tar.gz", hash = "sha256:185f87adef5bcc288449d98fb4fba07cea78bc036455dd44c5fc4a2fe78fed2c", size = 44693 }
wheels = [
    { url = "https://files.pythonhosted.org/packages/a4/ed/1f1afb2e9e7f38a545d628f864d562a5ae64fe6f7a10e28ffb9b185b4e89/importlib_resources-6.5.2-py3-none-any.whl", hash = "sha256:789cfdc3ed28c78b67a06acb8126751ced69a3d5f79c095a98298cd8a760ccec", size = 37461 },
]

[[package]]
name = "iniconfig"
version = "2.1.0"
source = { registry = "https://pypi.org/simple" }
sdist = { url = "https://files.pythonhosted.org/packages/f2/97/ebf4da567aa6827c909642694d71c9fcf53e5b504f2d96afea02718862f3/iniconfig-2.1.0.tar.gz", hash = "sha256:3abbd2e30b36733fee78f9c7f7308f2d0050e88f0087fd25c2645f63c773e1c7", size = 4793 }
wheels = [
    { url = "https://files.pythonhosted.org/packages/2c/e1/e6716421ea10d38022b952c159d5161ca1193197fb744506875fbb87ea7b/iniconfig-2.1.0-py3-none-any.whl", hash = "sha256:9deba5723312380e77435581c6bf4935c94cbfab9b1ed33ef8d238ea168eb760", size = 6050 },
]

[[package]]
name = "jinja2"
version = "3.1.6"
source = { registry = "https://pypi.org/simple" }
dependencies = [
    { name = "markupsafe" },
]
sdist = { url = "https://files.pythonhosted.org/packages/df/bf/f7da0350254c0ed7c72f3e33cef02e048281fec7ecec5f032d4aac52226b/jinja2-3.1.6.tar.gz", hash = "sha256:0137fb05990d35f1275a587e9aee6d56da821fc83491a0fb838183be43f66d6d", size = 245115 }
wheels = [
    { url = "https://files.pythonhosted.org/packages/62/a1/3d680cbfd5f4b8f15abc1d571870c5fc3e594bb582bc3b64ea099db13e56/jinja2-3.1.6-py3-none-any.whl", hash = "sha256:85ece4451f492d0c13c5dd7c13a64681a86afae63a5f347908daf103ce6d2f67", size = 134899 },
]

[[package]]
name = "kiwisolver"
version = "1.4.7"
source = { registry = "https://pypi.org/simple" }
resolution-markers = [
    "python_full_version < '3.10'",
]
sdist = { url = "https://files.pythonhosted.org/packages/85/4d/2255e1c76304cbd60b48cee302b66d1dde4468dc5b1160e4b7cb43778f2a/kiwisolver-1.4.7.tar.gz", hash = "sha256:9893ff81bd7107f7b685d3017cc6583daadb4fc26e4a888350df530e41980a60", size = 97286 }
wheels = [
    { url = "https://files.pythonhosted.org/packages/97/14/fc943dd65268a96347472b4fbe5dcc2f6f55034516f80576cd0dd3a8930f/kiwisolver-1.4.7-cp310-cp310-macosx_10_9_universal2.whl", hash = "sha256:8a9c83f75223d5e48b0bc9cb1bf2776cf01563e00ade8775ffe13b0b6e1af3a6", size = 122440 },
    { url = "https://files.pythonhosted.org/packages/1e/46/e68fed66236b69dd02fcdb506218c05ac0e39745d696d22709498896875d/kiwisolver-1.4.7-cp310-cp310-macosx_10_9_x86_64.whl", hash = "sha256:58370b1ffbd35407444d57057b57da5d6549d2d854fa30249771775c63b5fe17", size = 65758 },
    { url = "https://files.pythonhosted.org/packages/ef/fa/65de49c85838681fc9cb05de2a68067a683717321e01ddafb5b8024286f0/kiwisolver-1.4.7-cp310-cp310-macosx_11_0_arm64.whl", hash = "sha256:aa0abdf853e09aff551db11fce173e2177d00786c688203f52c87ad7fcd91ef9", size = 64311 },
    { url = "https://files.pythonhosted.org/packages/42/9c/cc8d90f6ef550f65443bad5872ffa68f3dee36de4974768628bea7c14979/kiwisolver-1.4.7-cp310-cp310-manylinux_2_12_i686.manylinux2010_i686.whl", hash = "sha256:8d53103597a252fb3ab8b5845af04c7a26d5e7ea8122303dd7a021176a87e8b9", size = 1637109 },
    { url = "https://files.pythonhosted.org/packages/55/91/0a57ce324caf2ff5403edab71c508dd8f648094b18cfbb4c8cc0fde4a6ac/kiwisolver-1.4.7-cp310-cp310-manylinux_2_12_x86_64.manylinux2010_x86_64.whl", hash = "sha256:88f17c5ffa8e9462fb79f62746428dd57b46eb931698e42e990ad63103f35e6c", size = 1617814 },
    { url = "https://files.pythonhosted.org/packages/12/5d/c36140313f2510e20207708adf36ae4919416d697ee0236b0ddfb6fd1050/kiwisolver-1.4.7-cp310-cp310-manylinux_2_17_aarch64.manylinux2014_aarch64.whl", hash = "sha256:88a9ca9c710d598fd75ee5de59d5bda2684d9db36a9f50b6125eaea3969c2599", size = 1400881 },
    { url = "https://files.pythonhosted.org/packages/56/d0/786e524f9ed648324a466ca8df86298780ef2b29c25313d9a4f16992d3cf/kiwisolver-1.4.7-cp310-cp310-manylinux_2_17_ppc64le.manylinux2014_ppc64le.whl", hash = "sha256:f4d742cb7af1c28303a51b7a27aaee540e71bb8e24f68c736f6f2ffc82f2bf05", size = 1512972 },
    { url = "https://files.pythonhosted.org/packages/67/5a/77851f2f201e6141d63c10a0708e996a1363efaf9e1609ad0441b343763b/kiwisolver-1.4.7-cp310-cp310-manylinux_2_17_s390x.manylinux2014_s390x.whl", hash = "sha256:e28c7fea2196bf4c2f8d46a0415c77a1c480cc0724722f23d7410ffe9842c407", size = 1444787 },
    { url = "https://files.pythonhosted.org/packages/06/5f/1f5eaab84355885e224a6fc8d73089e8713dc7e91c121f00b9a1c58a2195/kiwisolver-1.4.7-cp310-cp310-musllinux_1_2_aarch64.whl", hash = "sha256:e968b84db54f9d42046cf154e02911e39c0435c9801681e3fc9ce8a3c4130278", size = 2199212 },
    { url = "https://files.pythonhosted.org/packages/b5/28/9152a3bfe976a0ae21d445415defc9d1cd8614b2910b7614b30b27a47270/kiwisolver-1.4.7-cp310-cp310-musllinux_1_2_i686.whl", hash = "sha256:0c18ec74c0472de033e1bebb2911c3c310eef5649133dd0bedf2a169a1b269e5", size = 2346399 },
    { url = "https://files.pythonhosted.org/packages/26/f6/453d1904c52ac3b400f4d5e240ac5fec25263716723e44be65f4d7149d13/kiwisolver-1.4.7-cp310-cp310-musllinux_1_2_ppc64le.whl", hash = "sha256:8f0ea6da6d393d8b2e187e6a5e3fb81f5862010a40c3945e2c6d12ae45cfb2ad", size = 2308688 },
    { url = "https://files.pythonhosted.org/packages/5a/9a/d4968499441b9ae187e81745e3277a8b4d7c60840a52dc9d535a7909fac3/kiwisolver-1.4.7-cp310-cp310-musllinux_1_2_s390x.whl", hash = "sha256:f106407dda69ae456dd1227966bf445b157ccc80ba0dff3802bb63f30b74e895", size = 2445493 },
    { url = "https://files.pythonhosted.org/packages/07/c9/032267192e7828520dacb64dfdb1d74f292765f179e467c1cba97687f17d/kiwisolver-1.4.7-cp310-cp310-musllinux_1_2_x86_64.whl", hash = "sha256:84ec80df401cfee1457063732d90022f93951944b5b58975d34ab56bb150dfb3", size = 2262191 },
    { url = "https://files.pythonhosted.org/packages/6c/ad/db0aedb638a58b2951da46ddaeecf204be8b4f5454df020d850c7fa8dca8/kiwisolver-1.4.7-cp310-cp310-win32.whl", hash = "sha256:71bb308552200fb2c195e35ef05de12f0c878c07fc91c270eb3d6e41698c3bcc", size = 46644 },
    { url = "https://files.pythonhosted.org/packages/12/ca/d0f7b7ffbb0be1e7c2258b53554efec1fd652921f10d7d85045aff93ab61/kiwisolver-1.4.7-cp310-cp310-win_amd64.whl", hash = "sha256:44756f9fd339de0fb6ee4f8c1696cfd19b2422e0d70b4cefc1cc7f1f64045a8c", size = 55877 },
    { url = "https://files.pythonhosted.org/packages/97/6c/cfcc128672f47a3e3c0d918ecb67830600078b025bfc32d858f2e2d5c6a4/kiwisolver-1.4.7-cp310-cp310-win_arm64.whl", hash = "sha256:78a42513018c41c2ffd262eb676442315cbfe3c44eed82385c2ed043bc63210a", size = 48347 },
    { url = "https://files.pythonhosted.org/packages/e9/44/77429fa0a58f941d6e1c58da9efe08597d2e86bf2b2cce6626834f49d07b/kiwisolver-1.4.7-cp311-cp311-macosx_10_9_universal2.whl", hash = "sha256:d2b0e12a42fb4e72d509fc994713d099cbb15ebf1103545e8a45f14da2dfca54", size = 122442 },
    { url = "https://files.pythonhosted.org/packages/e5/20/8c75caed8f2462d63c7fd65e16c832b8f76cda331ac9e615e914ee80bac9/kiwisolver-1.4.7-cp311-cp311-macosx_10_9_x86_64.whl", hash = "sha256:2a8781ac3edc42ea4b90bc23e7d37b665d89423818e26eb6df90698aa2287c95", size = 65762 },
    { url = "https://files.pythonhosted.org/packages/f4/98/fe010f15dc7230f45bc4cf367b012d651367fd203caaa992fd1f5963560e/kiwisolver-1.4.7-cp311-cp311-macosx_11_0_arm64.whl", hash = "sha256:46707a10836894b559e04b0fd143e343945c97fd170d69a2d26d640b4e297935", size = 64319 },
    { url = "https://files.pythonhosted.org/packages/8b/1b/b5d618f4e58c0675654c1e5051bcf42c776703edb21c02b8c74135541f60/kiwisolver-1.4.7-cp311-cp311-manylinux_2_12_i686.manylinux2010_i686.manylinux_2_17_i686.manylinux2014_i686.whl", hash = "sha256:ef97b8df011141c9b0f6caf23b29379f87dd13183c978a30a3c546d2c47314cb", size = 1334260 },
    { url = "https://files.pythonhosted.org/packages/b8/01/946852b13057a162a8c32c4c8d2e9ed79f0bb5d86569a40c0b5fb103e373/kiwisolver-1.4.7-cp311-cp311-manylinux_2_17_aarch64.manylinux2014_aarch64.whl", hash = "sha256:3ab58c12a2cd0fc769089e6d38466c46d7f76aced0a1f54c77652446733d2d02", size = 1426589 },
    { url = "https://files.pythonhosted.org/packages/70/d1/c9f96df26b459e15cf8a965304e6e6f4eb291e0f7a9460b4ad97b047561e/kiwisolver-1.4.7-cp311-cp311-manylinux_2_17_ppc64le.manylinux2014_ppc64le.whl", hash = "sha256:803b8e1459341c1bb56d1c5c010406d5edec8a0713a0945851290a7930679b51", size = 1541080 },
    { url = "https://files.pythonhosted.org/packages/d3/73/2686990eb8b02d05f3de759d6a23a4ee7d491e659007dd4c075fede4b5d0/kiwisolver-1.4.7-cp311-cp311-manylinux_2_17_s390x.manylinux2014_s390x.whl", hash = "sha256:f9a9e8a507420fe35992ee9ecb302dab68550dedc0da9e2880dd88071c5fb052", size = 1470049 },
    { url = "https://files.pythonhosted.org/packages/a7/4b/2db7af3ed3af7c35f388d5f53c28e155cd402a55432d800c543dc6deb731/kiwisolver-1.4.7-cp311-cp311-manylinux_2_17_x86_64.manylinux2014_x86_64.whl", hash = "sha256:18077b53dc3bb490e330669a99920c5e6a496889ae8c63b58fbc57c3d7f33a18", size = 1426376 },
    { url = "https://files.pythonhosted.org/packages/05/83/2857317d04ea46dc5d115f0df7e676997bbd968ced8e2bd6f7f19cfc8d7f/kiwisolver-1.4.7-cp311-cp311-musllinux_1_2_aarch64.whl", hash = "sha256:6af936f79086a89b3680a280c47ea90b4df7047b5bdf3aa5c524bbedddb9e545", size = 2222231 },
    { url = "https://files.pythonhosted.org/packages/0d/b5/866f86f5897cd4ab6d25d22e403404766a123f138bd6a02ecb2cdde52c18/kiwisolver-1.4.7-cp311-cp311-musllinux_1_2_i686.whl", hash = "sha256:3abc5b19d24af4b77d1598a585b8a719beb8569a71568b66f4ebe1fb0449460b", size = 2368634 },
    { url = "https://files.pythonhosted.org/packages/c1/ee/73de8385403faba55f782a41260210528fe3273d0cddcf6d51648202d6d0/kiwisolver-1.4.7-cp311-cp311-musllinux_1_2_ppc64le.whl", hash = "sha256:933d4de052939d90afbe6e9d5273ae05fb836cc86c15b686edd4b3560cc0ee36", size = 2329024 },
    { url = "https://files.pythonhosted.org/packages/a1/e7/cd101d8cd2cdfaa42dc06c433df17c8303d31129c9fdd16c0ea37672af91/kiwisolver-1.4.7-cp311-cp311-musllinux_1_2_s390x.whl", hash = "sha256:65e720d2ab2b53f1f72fb5da5fb477455905ce2c88aaa671ff0a447c2c80e8e3", size = 2468484 },
    { url = "https://files.pythonhosted.org/packages/e1/72/84f09d45a10bc57a40bb58b81b99d8f22b58b2040c912b7eb97ebf625bf2/kiwisolver-1.4.7-cp311-cp311-musllinux_1_2_x86_64.whl", hash = "sha256:3bf1ed55088f214ba6427484c59553123fdd9b218a42bbc8c6496d6754b1e523", size = 2284078 },
    { url = "https://files.pythonhosted.org/packages/d2/d4/71828f32b956612dc36efd7be1788980cb1e66bfb3706e6dec9acad9b4f9/kiwisolver-1.4.7-cp311-cp311-win32.whl", hash = "sha256:4c00336b9dd5ad96d0a558fd18a8b6f711b7449acce4c157e7343ba92dd0cf3d", size = 46645 },
    { url = "https://files.pythonhosted.org/packages/a1/65/d43e9a20aabcf2e798ad1aff6c143ae3a42cf506754bcb6a7ed8259c8425/kiwisolver-1.4.7-cp311-cp311-win_amd64.whl", hash = "sha256:929e294c1ac1e9f615c62a4e4313ca1823ba37326c164ec720a803287c4c499b", size = 56022 },
    { url = "https://files.pythonhosted.org/packages/35/b3/9f75a2e06f1b4ca00b2b192bc2b739334127d27f1d0625627ff8479302ba/kiwisolver-1.4.7-cp311-cp311-win_arm64.whl", hash = "sha256:e33e8fbd440c917106b237ef1a2f1449dfbb9b6f6e1ce17c94cd6a1e0d438376", size = 48536 },
    { url = "https://files.pythonhosted.org/packages/97/9c/0a11c714cf8b6ef91001c8212c4ef207f772dd84540104952c45c1f0a249/kiwisolver-1.4.7-cp312-cp312-macosx_10_9_universal2.whl", hash = "sha256:5360cc32706dab3931f738d3079652d20982511f7c0ac5711483e6eab08efff2", size = 121808 },
    { url = "https://files.pythonhosted.org/packages/f2/d8/0fe8c5f5d35878ddd135f44f2af0e4e1d379e1c7b0716f97cdcb88d4fd27/kiwisolver-1.4.7-cp312-cp312-macosx_10_9_x86_64.whl", hash = "sha256:942216596dc64ddb25adb215c3c783215b23626f8d84e8eff8d6d45c3f29f75a", size = 65531 },
    { url = "https://files.pythonhosted.org/packages/80/c5/57fa58276dfdfa612241d640a64ca2f76adc6ffcebdbd135b4ef60095098/kiwisolver-1.4.7-cp312-cp312-macosx_11_0_arm64.whl", hash = "sha256:48b571ecd8bae15702e4f22d3ff6a0f13e54d3d00cd25216d5e7f658242065ee", size = 63894 },
    { url = "https://files.pythonhosted.org/packages/8b/e9/26d3edd4c4ad1c5b891d8747a4f81b1b0aba9fb9721de6600a4adc09773b/kiwisolver-1.4.7-cp312-cp312-manylinux_2_12_i686.manylinux2010_i686.manylinux_2_17_i686.manylinux2014_i686.whl", hash = "sha256:ad42ba922c67c5f219097b28fae965e10045ddf145d2928bfac2eb2e17673640", size = 1369296 },
    { url = "https://files.pythonhosted.org/packages/b6/67/3f4850b5e6cffb75ec40577ddf54f7b82b15269cc5097ff2e968ee32ea7d/kiwisolver-1.4.7-cp312-cp312-manylinux_2_17_aarch64.manylinux2014_aarch64.whl", hash = "sha256:612a10bdae23404a72941a0fc8fa2660c6ea1217c4ce0dbcab8a8f6543ea9e7f", size = 1461450 },
    { url = "https://files.pythonhosted.org/packages/52/be/86cbb9c9a315e98a8dc6b1d23c43cffd91d97d49318854f9c37b0e41cd68/kiwisolver-1.4.7-cp312-cp312-manylinux_2_17_ppc64le.manylinux2014_ppc64le.whl", hash = "sha256:9e838bba3a3bac0fe06d849d29772eb1afb9745a59710762e4ba3f4cb8424483", size = 1579168 },
    { url = "https://files.pythonhosted.org/packages/0f/00/65061acf64bd5fd34c1f4ae53f20b43b0a017a541f242a60b135b9d1e301/kiwisolver-1.4.7-cp312-cp312-manylinux_2_17_s390x.manylinux2014_s390x.whl", hash = "sha256:22f499f6157236c19f4bbbd472fa55b063db77a16cd74d49afe28992dff8c258", size = 1507308 },
    { url = "https://files.pythonhosted.org/packages/21/e4/c0b6746fd2eb62fe702118b3ca0cb384ce95e1261cfada58ff693aeec08a/kiwisolver-1.4.7-cp312-cp312-manylinux_2_17_x86_64.manylinux2014_x86_64.whl", hash = "sha256:693902d433cf585133699972b6d7c42a8b9f8f826ebcaf0132ff55200afc599e", size = 1464186 },
    { url = "https://files.pythonhosted.org/packages/0a/0f/529d0a9fffb4d514f2782c829b0b4b371f7f441d61aa55f1de1c614c4ef3/kiwisolver-1.4.7-cp312-cp312-musllinux_1_2_aarch64.whl", hash = "sha256:4e77f2126c3e0b0d055f44513ed349038ac180371ed9b52fe96a32aa071a5107", size = 2247877 },
    { url = "https://files.pythonhosted.org/packages/d1/e1/66603ad779258843036d45adcbe1af0d1a889a07af4635f8b4ec7dccda35/kiwisolver-1.4.7-cp312-cp312-musllinux_1_2_i686.whl", hash = "sha256:657a05857bda581c3656bfc3b20e353c232e9193eb167766ad2dc58b56504948", size = 2404204 },
    { url = "https://files.pythonhosted.org/packages/8d/61/de5fb1ca7ad1f9ab7970e340a5b833d735df24689047de6ae71ab9d8d0e7/kiwisolver-1.4.7-cp312-cp312-musllinux_1_2_ppc64le.whl", hash = "sha256:4bfa75a048c056a411f9705856abfc872558e33c055d80af6a380e3658766038", size = 2352461 },
    { url = "https://files.pythonhosted.org/packages/ba/d2/0edc00a852e369827f7e05fd008275f550353f1f9bcd55db9363d779fc63/kiwisolver-1.4.7-cp312-cp312-musllinux_1_2_s390x.whl", hash = "sha256:34ea1de54beef1c104422d210c47c7d2a4999bdecf42c7b5718fbe59a4cac383", size = 2501358 },
    { url = "https://files.pythonhosted.org/packages/84/15/adc15a483506aec6986c01fb7f237c3aec4d9ed4ac10b756e98a76835933/kiwisolver-1.4.7-cp312-cp312-musllinux_1_2_x86_64.whl", hash = "sha256:90da3b5f694b85231cf93586dad5e90e2d71b9428f9aad96952c99055582f520", size = 2314119 },
    { url = "https://files.pythonhosted.org/packages/36/08/3a5bb2c53c89660863a5aa1ee236912269f2af8762af04a2e11df851d7b2/kiwisolver-1.4.7-cp312-cp312-win32.whl", hash = "sha256:18e0cca3e008e17fe9b164b55735a325140a5a35faad8de92dd80265cd5eb80b", size = 46367 },
    { url = "https://files.pythonhosted.org/packages/19/93/c05f0a6d825c643779fc3c70876bff1ac221f0e31e6f701f0e9578690d70/kiwisolver-1.4.7-cp312-cp312-win_amd64.whl", hash = "sha256:58cb20602b18f86f83a5c87d3ee1c766a79c0d452f8def86d925e6c60fbf7bfb", size = 55884 },
    { url = "https://files.pythonhosted.org/packages/d2/f9/3828d8f21b6de4279f0667fb50a9f5215e6fe57d5ec0d61905914f5b6099/kiwisolver-1.4.7-cp312-cp312-win_arm64.whl", hash = "sha256:f5a8b53bdc0b3961f8b6125e198617c40aeed638b387913bf1ce78afb1b0be2a", size = 48528 },
    { url = "https://files.pythonhosted.org/packages/c4/06/7da99b04259b0f18b557a4effd1b9c901a747f7fdd84cf834ccf520cb0b2/kiwisolver-1.4.7-cp313-cp313-macosx_10_13_universal2.whl", hash = "sha256:2e6039dcbe79a8e0f044f1c39db1986a1b8071051efba3ee4d74f5b365f5226e", size = 121913 },
    { url = "https://files.pythonhosted.org/packages/97/f5/b8a370d1aa593c17882af0a6f6755aaecd643640c0ed72dcfd2eafc388b9/kiwisolver-1.4.7-cp313-cp313-macosx_10_13_x86_64.whl", hash = "sha256:a1ecf0ac1c518487d9d23b1cd7139a6a65bc460cd101ab01f1be82ecf09794b6", size = 65627 },
    { url = "https://files.pythonhosted.org/packages/2a/fc/6c0374f7503522539e2d4d1b497f5ebad3f8ed07ab51aed2af988dd0fb65/kiwisolver-1.4.7-cp313-cp313-macosx_11_0_arm64.whl", hash = "sha256:7ab9ccab2b5bd5702ab0803676a580fffa2aa178c2badc5557a84cc943fcf750", size = 63888 },
    { url = "https://files.pythonhosted.org/packages/bf/3e/0b7172793d0f41cae5c923492da89a2ffcd1adf764c16159ca047463ebd3/kiwisolver-1.4.7-cp313-cp313-manylinux_2_12_i686.manylinux2010_i686.manylinux_2_17_i686.manylinux2014_i686.whl", hash = "sha256:f816dd2277f8d63d79f9c8473a79fe54047bc0467754962840782c575522224d", size = 1369145 },
    { url = "https://files.pythonhosted.org/packages/77/92/47d050d6f6aced2d634258123f2688fbfef8ded3c5baf2c79d94d91f1f58/kiwisolver-1.4.7-cp313-cp313-manylinux_2_17_aarch64.manylinux2014_aarch64.whl", hash = "sha256:cf8bcc23ceb5a1b624572a1623b9f79d2c3b337c8c455405ef231933a10da379", size = 1461448 },
    { url = "https://files.pythonhosted.org/packages/9c/1b/8f80b18e20b3b294546a1adb41701e79ae21915f4175f311a90d042301cf/kiwisolver-1.4.7-cp313-cp313-manylinux_2_17_ppc64le.manylinux2014_ppc64le.whl", hash = "sha256:dea0bf229319828467d7fca8c7c189780aa9ff679c94539eed7532ebe33ed37c", size = 1578750 },
    { url = "https://files.pythonhosted.org/packages/a4/fe/fe8e72f3be0a844f257cadd72689c0848c6d5c51bc1d60429e2d14ad776e/kiwisolver-1.4.7-cp313-cp313-manylinux_2_17_s390x.manylinux2014_s390x.whl", hash = "sha256:7c06a4c7cf15ec739ce0e5971b26c93638730090add60e183530d70848ebdd34", size = 1507175 },
    { url = "https://files.pythonhosted.org/packages/39/fa/cdc0b6105d90eadc3bee525fecc9179e2b41e1ce0293caaf49cb631a6aaf/kiwisolver-1.4.7-cp313-cp313-manylinux_2_17_x86_64.manylinux2014_x86_64.whl", hash = "sha256:913983ad2deb14e66d83c28b632fd35ba2b825031f2fa4ca29675e665dfecbe1", size = 1463963 },
    { url = "https://files.pythonhosted.org/packages/6e/5c/0c03c4e542720c6177d4f408e56d1c8315899db72d46261a4e15b8b33a41/kiwisolver-1.4.7-cp313-cp313-musllinux_1_2_aarch64.whl", hash = "sha256:5337ec7809bcd0f424c6b705ecf97941c46279cf5ed92311782c7c9c2026f07f", size = 2248220 },
    { url = "https://files.pythonhosted.org/packages/3d/ee/55ef86d5a574f4e767df7da3a3a7ff4954c996e12d4fbe9c408170cd7dcc/kiwisolver-1.4.7-cp313-cp313-musllinux_1_2_i686.whl", hash = "sha256:4c26ed10c4f6fa6ddb329a5120ba3b6db349ca192ae211e882970bfc9d91420b", size = 2404463 },
    { url = "https://files.pythonhosted.org/packages/0f/6d/73ad36170b4bff4825dc588acf4f3e6319cb97cd1fb3eb04d9faa6b6f212/kiwisolver-1.4.7-cp313-cp313-musllinux_1_2_ppc64le.whl", hash = "sha256:c619b101e6de2222c1fcb0531e1b17bbffbe54294bfba43ea0d411d428618c27", size = 2352842 },
    { url = "https://files.pythonhosted.org/packages/0b/16/fa531ff9199d3b6473bb4d0f47416cdb08d556c03b8bc1cccf04e756b56d/kiwisolver-1.4.7-cp313-cp313-musllinux_1_2_s390x.whl", hash = "sha256:073a36c8273647592ea332e816e75ef8da5c303236ec0167196793eb1e34657a", size = 2501635 },
    { url = "https://files.pythonhosted.org/packages/78/7e/aa9422e78419db0cbe75fb86d8e72b433818f2e62e2e394992d23d23a583/kiwisolver-1.4.7-cp313-cp313-musllinux_1_2_x86_64.whl", hash = "sha256:3ce6b2b0231bda412463e152fc18335ba32faf4e8c23a754ad50ffa70e4091ee", size = 2314556 },
    { url = "https://files.pythonhosted.org/packages/a8/b2/15f7f556df0a6e5b3772a1e076a9d9f6c538ce5f05bd590eca8106508e06/kiwisolver-1.4.7-cp313-cp313-win32.whl", hash = "sha256:f4c9aee212bc89d4e13f58be11a56cc8036cabad119259d12ace14b34476fd07", size = 46364 },
    { url = "https://files.pythonhosted.org/packages/0b/db/32e897e43a330eee8e4770bfd2737a9584b23e33587a0812b8e20aac38f7/kiwisolver-1.4.7-cp313-cp313-win_amd64.whl", hash = "sha256:8a3ec5aa8e38fc4c8af308917ce12c536f1c88452ce554027e55b22cbbfbff76", size = 55887 },
    { url = "https://files.pythonhosted.org/packages/c8/a4/df2bdca5270ca85fd25253049eb6708d4127be2ed0e5c2650217450b59e9/kiwisolver-1.4.7-cp313-cp313-win_arm64.whl", hash = "sha256:76c8094ac20ec259471ac53e774623eb62e6e1f56cd8690c67ce6ce4fcb05650", size = 48530 },
    { url = "https://files.pythonhosted.org/packages/11/88/37ea0ea64512997b13d69772db8dcdc3bfca5442cda3a5e4bb943652ee3e/kiwisolver-1.4.7-cp39-cp39-macosx_10_9_universal2.whl", hash = "sha256:3f9362ecfca44c863569d3d3c033dbe8ba452ff8eed6f6b5806382741a1334bd", size = 122449 },
    { url = "https://files.pythonhosted.org/packages/4e/45/5a5c46078362cb3882dcacad687c503089263c017ca1241e0483857791eb/kiwisolver-1.4.7-cp39-cp39-macosx_10_9_x86_64.whl", hash = "sha256:e8df2eb9b2bac43ef8b082e06f750350fbbaf2887534a5be97f6cf07b19d9583", size = 65757 },
    { url = "https://files.pythonhosted.org/packages/8a/be/a6ae58978772f685d48dd2e84460937761c53c4bbd84e42b0336473d9775/kiwisolver-1.4.7-cp39-cp39-macosx_11_0_arm64.whl", hash = "sha256:f32d6edbc638cde7652bd690c3e728b25332acbadd7cad670cc4a02558d9c417", size = 64312 },
    { url = "https://files.pythonhosted.org/packages/f4/04/18ef6f452d311e1e1eb180c9bf5589187fa1f042db877e6fe443ef10099c/kiwisolver-1.4.7-cp39-cp39-manylinux_2_12_i686.manylinux2010_i686.whl", hash = "sha256:e2e6c39bd7b9372b0be21456caab138e8e69cc0fc1190a9dfa92bd45a1e6e904", size = 1626966 },
    { url = "https://files.pythonhosted.org/packages/21/b1/40655f6c3fa11ce740e8a964fa8e4c0479c87d6a7944b95af799c7a55dfe/kiwisolver-1.4.7-cp39-cp39-manylinux_2_12_x86_64.manylinux2010_x86_64.whl", hash = "sha256:dda56c24d869b1193fcc763f1284b9126550eaf84b88bbc7256e15028f19188a", size = 1607044 },
    { url = "https://files.pythonhosted.org/packages/fd/93/af67dbcfb9b3323bbd2c2db1385a7139d8f77630e4a37bb945b57188eb2d/kiwisolver-1.4.7-cp39-cp39-manylinux_2_17_aarch64.manylinux2014_aarch64.whl", hash = "sha256:79849239c39b5e1fd906556c474d9b0439ea6792b637511f3fe3a41158d89ca8", size = 1391879 },
    { url = "https://files.pythonhosted.org/packages/40/6f/d60770ef98e77b365d96061d090c0cd9e23418121c55fff188fa4bdf0b54/kiwisolver-1.4.7-cp39-cp39-manylinux_2_17_ppc64le.manylinux2014_ppc64le.whl", hash = "sha256:5e3bc157fed2a4c02ec468de4ecd12a6e22818d4f09cde2c31ee3226ffbefab2", size = 1504751 },
    { url = "https://files.pythonhosted.org/packages/fa/3a/5f38667d313e983c432f3fcd86932177519ed8790c724e07d77d1de0188a/kiwisolver-1.4.7-cp39-cp39-manylinux_2_17_s390x.manylinux2014_s390x.whl", hash = "sha256:3da53da805b71e41053dc670f9a820d1157aae77b6b944e08024d17bcd51ef88", size = 1436990 },
    { url = "https://files.pythonhosted.org/packages/cb/3b/1520301a47326e6a6043b502647e42892be33b3f051e9791cc8bb43f1a32/kiwisolver-1.4.7-cp39-cp39-musllinux_1_2_aarch64.whl", hash = "sha256:8705f17dfeb43139a692298cb6637ee2e59c0194538153e83e9ee0c75c2eddde", size = 2191122 },
    { url = "https://files.pythonhosted.org/packages/cf/c4/eb52da300c166239a2233f1f9c4a1b767dfab98fae27681bfb7ea4873cb6/kiwisolver-1.4.7-cp39-cp39-musllinux_1_2_i686.whl", hash = "sha256:82a5c2f4b87c26bb1a0ef3d16b5c4753434633b83d365cc0ddf2770c93829e3c", size = 2338126 },
    { url = "https://files.pythonhosted.org/packages/1a/cb/42b92fd5eadd708dd9107c089e817945500685f3437ce1fd387efebc6d6e/kiwisolver-1.4.7-cp39-cp39-musllinux_1_2_ppc64le.whl", hash = "sha256:ce8be0466f4c0d585cdb6c1e2ed07232221df101a4c6f28821d2aa754ca2d9e2", size = 2298313 },
    { url = "https://files.pythonhosted.org/packages/4f/eb/be25aa791fe5fc75a8b1e0c965e00f942496bc04635c9aae8035f6b76dcd/kiwisolver-1.4.7-cp39-cp39-musllinux_1_2_s390x.whl", hash = "sha256:409afdfe1e2e90e6ee7fc896f3df9a7fec8e793e58bfa0d052c8a82f99c37abb", size = 2437784 },
    { url = "https://files.pythonhosted.org/packages/c5/22/30a66be7f3368d76ff95689e1c2e28d382383952964ab15330a15d8bfd03/kiwisolver-1.4.7-cp39-cp39-musllinux_1_2_x86_64.whl", hash = "sha256:5b9c3f4ee0b9a439d2415012bd1b1cc2df59e4d6a9939f4d669241d30b414327", size = 2253988 },
    { url = "https://files.pythonhosted.org/packages/35/d3/5f2ecb94b5211c8a04f218a76133cc8d6d153b0f9cd0b45fad79907f0689/kiwisolver-1.4.7-cp39-cp39-win32.whl", hash = "sha256:a79ae34384df2b615eefca647a2873842ac3b596418032bef9a7283675962644", size = 46980 },
    { url = "https://files.pythonhosted.org/packages/ef/17/cd10d020578764ea91740204edc6b3236ed8106228a46f568d716b11feb2/kiwisolver-1.4.7-cp39-cp39-win_amd64.whl", hash = "sha256:cf0438b42121a66a3a667de17e779330fc0f20b0d97d59d2f2121e182b0505e4", size = 55847 },
    { url = "https://files.pythonhosted.org/packages/91/84/32232502020bd78d1d12be7afde15811c64a95ed1f606c10456db4e4c3ac/kiwisolver-1.4.7-cp39-cp39-win_arm64.whl", hash = "sha256:764202cc7e70f767dab49e8df52c7455e8de0df5d858fa801a11aa0d882ccf3f", size = 48494 },
    { url = "https://files.pythonhosted.org/packages/ac/59/741b79775d67ab67ced9bb38552da688c0305c16e7ee24bba7a2be253fb7/kiwisolver-1.4.7-pp310-pypy310_pp73-macosx_10_15_x86_64.whl", hash = "sha256:94252291e3fe68001b1dd747b4c0b3be12582839b95ad4d1b641924d68fd4643", size = 59491 },
    { url = "https://files.pythonhosted.org/packages/58/cc/fb239294c29a5656e99e3527f7369b174dd9cc7c3ef2dea7cb3c54a8737b/kiwisolver-1.4.7-pp310-pypy310_pp73-macosx_11_0_arm64.whl", hash = "sha256:5b7dfa3b546da08a9f622bb6becdb14b3e24aaa30adba66749d38f3cc7ea9706", size = 57648 },
    { url = "https://files.pythonhosted.org/packages/3b/ef/2f009ac1f7aab9f81efb2d837301d255279d618d27b6015780115ac64bdd/kiwisolver-1.4.7-pp310-pypy310_pp73-manylinux_2_12_i686.manylinux2010_i686.manylinux_2_17_i686.manylinux2014_i686.whl", hash = "sha256:bd3de6481f4ed8b734da5df134cd5a6a64fe32124fe83dde1e5b5f29fe30b1e6", size = 84257 },
    { url = "https://files.pythonhosted.org/packages/81/e1/c64f50987f85b68b1c52b464bb5bf73e71570c0f7782d626d1eb283ad620/kiwisolver-1.4.7-pp310-pypy310_pp73-manylinux_2_17_aarch64.manylinux2014_aarch64.whl", hash = "sha256:a91b5f9f1205845d488c928e8570dcb62b893372f63b8b6e98b863ebd2368ff2", size = 80906 },
    { url = "https://files.pythonhosted.org/packages/fd/71/1687c5c0a0be2cee39a5c9c389e546f9c6e215e46b691d00d9f646892083/kiwisolver-1.4.7-pp310-pypy310_pp73-manylinux_2_17_x86_64.manylinux2014_x86_64.whl", hash = "sha256:40fa14dbd66b8b8f470d5fc79c089a66185619d31645f9b0773b88b19f7223c4", size = 79951 },
    { url = "https://files.pythonhosted.org/packages/ea/8b/d7497df4a1cae9367adf21665dd1f896c2a7aeb8769ad77b662c5e2bcce7/kiwisolver-1.4.7-pp310-pypy310_pp73-win_amd64.whl", hash = "sha256:eb542fe7933aa09d8d8f9d9097ef37532a7df6497819d16efe4359890a2f417a", size = 55715 },
    { url = "https://files.pythonhosted.org/packages/d5/df/ce37d9b26f07ab90880923c94d12a6ff4d27447096b4c849bfc4339ccfdf/kiwisolver-1.4.7-pp39-pypy39_pp73-macosx_10_15_x86_64.whl", hash = "sha256:8b01aac285f91ca889c800042c35ad3b239e704b150cfd3382adfc9dcc780e39", size = 58666 },
    { url = "https://files.pythonhosted.org/packages/b0/d3/e4b04f43bc629ac8e186b77b2b1a251cdfa5b7610fa189dc0db622672ce6/kiwisolver-1.4.7-pp39-pypy39_pp73-macosx_11_0_arm64.whl", hash = "sha256:48be928f59a1f5c8207154f935334d374e79f2b5d212826307d072595ad76a2e", size = 57088 },
    { url = "https://files.pythonhosted.org/packages/30/1c/752df58e2d339e670a535514d2db4fe8c842ce459776b8080fbe08ebb98e/kiwisolver-1.4.7-pp39-pypy39_pp73-manylinux_2_12_i686.manylinux2010_i686.manylinux_2_17_i686.manylinux2014_i686.whl", hash = "sha256:f37cfe618a117e50d8c240555331160d73d0411422b59b5ee217843d7b693608", size = 84321 },
    { url = "https://files.pythonhosted.org/packages/f0/f8/fe6484e847bc6e238ec9f9828089fb2c0bb53f2f5f3a79351fde5b565e4f/kiwisolver-1.4.7-pp39-pypy39_pp73-manylinux_2_17_aarch64.manylinux2014_aarch64.whl", hash = "sha256:599b5c873c63a1f6ed7eead644a8a380cfbdf5db91dcb6f85707aaab213b1674", size = 80776 },
    { url = "https://files.pythonhosted.org/packages/9b/57/d7163c0379f250ef763aba85330a19feefb5ce6cb541ade853aaba881524/kiwisolver-1.4.7-pp39-pypy39_pp73-manylinux_2_17_x86_64.manylinux2014_x86_64.whl", hash = "sha256:801fa7802e5cfabe3ab0c81a34c323a319b097dfb5004be950482d882f3d7225", size = 79984 },
    { url = "https://files.pythonhosted.org/packages/8c/95/4a103776c265d13b3d2cd24fb0494d4e04ea435a8ef97e1b2c026d43250b/kiwisolver-1.4.7-pp39-pypy39_pp73-win_amd64.whl", hash = "sha256:0c6c43471bc764fad4bc99c5c2d6d16a676b1abf844ca7c8702bdae92df01ee0", size = 55811 },
]

[[package]]
name = "kiwisolver"
version = "1.4.8"
source = { registry = "https://pypi.org/simple" }
resolution-markers = [
    "python_full_version >= '3.11'",
    "python_full_version == '3.10.*'",
]
sdist = { url = "https://files.pythonhosted.org/packages/82/59/7c91426a8ac292e1cdd53a63b6d9439abd573c875c3f92c146767dd33faf/kiwisolver-1.4.8.tar.gz", hash = "sha256:23d5f023bdc8c7e54eb65f03ca5d5bb25b601eac4d7f1a042888a1f45237987e", size = 97538 }
wheels = [
    { url = "https://files.pythonhosted.org/packages/47/5f/4d8e9e852d98ecd26cdf8eaf7ed8bc33174033bba5e07001b289f07308fd/kiwisolver-1.4.8-cp310-cp310-macosx_10_9_universal2.whl", hash = "sha256:88c6f252f6816a73b1f8c904f7bbe02fd67c09a69f7cb8a0eecdbf5ce78e63db", size = 124623 },
    { url = "https://files.pythonhosted.org/packages/1d/70/7f5af2a18a76fe92ea14675f8bd88ce53ee79e37900fa5f1a1d8e0b42998/kiwisolver-1.4.8-cp310-cp310-macosx_10_9_x86_64.whl", hash = "sha256:c72941acb7b67138f35b879bbe85be0f6c6a70cab78fe3ef6db9c024d9223e5b", size = 66720 },
    { url = "https://files.pythonhosted.org/packages/c6/13/e15f804a142353aefd089fadc8f1d985561a15358c97aca27b0979cb0785/kiwisolver-1.4.8-cp310-cp310-macosx_11_0_arm64.whl", hash = "sha256:ce2cf1e5688edcb727fdf7cd1bbd0b6416758996826a8be1d958f91880d0809d", size = 65413 },
    { url = "https://files.pythonhosted.org/packages/ce/6d/67d36c4d2054e83fb875c6b59d0809d5c530de8148846b1370475eeeece9/kiwisolver-1.4.8-cp310-cp310-manylinux_2_12_i686.manylinux2010_i686.whl", hash = "sha256:c8bf637892dc6e6aad2bc6d4d69d08764166e5e3f69d469e55427b6ac001b19d", size = 1650826 },
    { url = "https://files.pythonhosted.org/packages/de/c6/7b9bb8044e150d4d1558423a1568e4f227193662a02231064e3824f37e0a/kiwisolver-1.4.8-cp310-cp310-manylinux_2_12_x86_64.manylinux2010_x86_64.whl", hash = "sha256:034d2c891f76bd3edbdb3ea11140d8510dca675443da7304205a2eaa45d8334c", size = 1628231 },
    { url = "https://files.pythonhosted.org/packages/b6/38/ad10d437563063eaaedbe2c3540a71101fc7fb07a7e71f855e93ea4de605/kiwisolver-1.4.8-cp310-cp310-manylinux_2_17_aarch64.manylinux2014_aarch64.whl", hash = "sha256:d47b28d1dfe0793d5e96bce90835e17edf9a499b53969b03c6c47ea5985844c3", size = 1408938 },
    { url = "https://files.pythonhosted.org/packages/52/ce/c0106b3bd7f9e665c5f5bc1e07cc95b5dabd4e08e3dad42dbe2faad467e7/kiwisolver-1.4.8-cp310-cp310-manylinux_2_17_ppc64le.manylinux2014_ppc64le.whl", hash = "sha256:eb158fe28ca0c29f2260cca8c43005329ad58452c36f0edf298204de32a9a3ed", size = 1422799 },
    { url = "https://files.pythonhosted.org/packages/d0/87/efb704b1d75dc9758087ba374c0f23d3254505edaedd09cf9d247f7878b9/kiwisolver-1.4.8-cp310-cp310-manylinux_2_17_s390x.manylinux2014_s390x.whl", hash = "sha256:d5536185fce131780ebd809f8e623bf4030ce1b161353166c49a3c74c287897f", size = 1354362 },
    { url = "https://files.pythonhosted.org/packages/eb/b3/fd760dc214ec9a8f208b99e42e8f0130ff4b384eca8b29dd0efc62052176/kiwisolver-1.4.8-cp310-cp310-musllinux_1_2_aarch64.whl", hash = "sha256:369b75d40abedc1da2c1f4de13f3482cb99e3237b38726710f4a793432b1c5ff", size = 2222695 },
    { url = "https://files.pythonhosted.org/packages/a2/09/a27fb36cca3fc01700687cc45dae7a6a5f8eeb5f657b9f710f788748e10d/kiwisolver-1.4.8-cp310-cp310-musllinux_1_2_i686.whl", hash = "sha256:641f2ddf9358c80faa22e22eb4c9f54bd3f0e442e038728f500e3b978d00aa7d", size = 2370802 },
    { url = "https://files.pythonhosted.org/packages/3d/c3/ba0a0346db35fe4dc1f2f2cf8b99362fbb922d7562e5f911f7ce7a7b60fa/kiwisolver-1.4.8-cp310-cp310-musllinux_1_2_ppc64le.whl", hash = "sha256:d561d2d8883e0819445cfe58d7ddd673e4015c3c57261d7bdcd3710d0d14005c", size = 2334646 },
    { url = "https://files.pythonhosted.org/packages/41/52/942cf69e562f5ed253ac67d5c92a693745f0bed3c81f49fc0cbebe4d6b00/kiwisolver-1.4.8-cp310-cp310-musllinux_1_2_s390x.whl", hash = "sha256:1732e065704b47c9afca7ffa272f845300a4eb959276bf6970dc07265e73b605", size = 2467260 },
    { url = "https://files.pythonhosted.org/packages/32/26/2d9668f30d8a494b0411d4d7d4ea1345ba12deb6a75274d58dd6ea01e951/kiwisolver-1.4.8-cp310-cp310-musllinux_1_2_x86_64.whl", hash = "sha256:bcb1ebc3547619c3b58a39e2448af089ea2ef44b37988caf432447374941574e", size = 2288633 },
    { url = "https://files.pythonhosted.org/packages/98/99/0dd05071654aa44fe5d5e350729961e7bb535372935a45ac89a8924316e6/kiwisolver-1.4.8-cp310-cp310-win_amd64.whl", hash = "sha256:89c107041f7b27844179ea9c85d6da275aa55ecf28413e87624d033cf1f6b751", size = 71885 },
    { url = "https://files.pythonhosted.org/packages/6c/fc/822e532262a97442989335394d441cd1d0448c2e46d26d3e04efca84df22/kiwisolver-1.4.8-cp310-cp310-win_arm64.whl", hash = "sha256:b5773efa2be9eb9fcf5415ea3ab70fc785d598729fd6057bea38d539ead28271", size = 65175 },
    { url = "https://files.pythonhosted.org/packages/da/ed/c913ee28936c371418cb167b128066ffb20bbf37771eecc2c97edf8a6e4c/kiwisolver-1.4.8-cp311-cp311-macosx_10_9_universal2.whl", hash = "sha256:a4d3601908c560bdf880f07d94f31d734afd1bb71e96585cace0e38ef44c6d84", size = 124635 },
    { url = "https://files.pythonhosted.org/packages/4c/45/4a7f896f7467aaf5f56ef093d1f329346f3b594e77c6a3c327b2d415f521/kiwisolver-1.4.8-cp311-cp311-macosx_10_9_x86_64.whl", hash = "sha256:856b269c4d28a5c0d5e6c1955ec36ebfd1651ac00e1ce0afa3e28da95293b561", size = 66717 },
    { url = "https://files.pythonhosted.org/packages/5f/b4/c12b3ac0852a3a68f94598d4c8d569f55361beef6159dce4e7b624160da2/kiwisolver-1.4.8-cp311-cp311-macosx_11_0_arm64.whl", hash = "sha256:c2b9a96e0f326205af81a15718a9073328df1173a2619a68553decb7097fd5d7", size = 65413 },
    { url = "https://files.pythonhosted.org/packages/a9/98/1df4089b1ed23d83d410adfdc5947245c753bddfbe06541c4aae330e9e70/kiwisolver-1.4.8-cp311-cp311-manylinux_2_12_i686.manylinux2010_i686.manylinux_2_17_i686.manylinux2014_i686.whl", hash = "sha256:c5020c83e8553f770cb3b5fc13faac40f17e0b205bd237aebd21d53d733adb03", size = 1343994 },
    { url = "https://files.pythonhosted.org/packages/8d/bf/b4b169b050c8421a7c53ea1ea74e4ef9c335ee9013216c558a047f162d20/kiwisolver-1.4.8-cp311-cp311-manylinux_2_17_aarch64.manylinux2014_aarch64.whl", hash = "sha256:dace81d28c787956bfbfbbfd72fdcef014f37d9b48830829e488fdb32b49d954", size = 1434804 },
    { url = "https://files.pythonhosted.org/packages/66/5a/e13bd341fbcf73325ea60fdc8af752addf75c5079867af2e04cc41f34434/kiwisolver-1.4.8-cp311-cp311-manylinux_2_17_ppc64le.manylinux2014_ppc64le.whl", hash = "sha256:11e1022b524bd48ae56c9b4f9296bce77e15a2e42a502cceba602f804b32bb79", size = 1450690 },
    { url = "https://files.pythonhosted.org/packages/9b/4f/5955dcb376ba4a830384cc6fab7d7547bd6759fe75a09564910e9e3bb8ea/kiwisolver-1.4.8-cp311-cp311-manylinux_2_17_s390x.manylinux2014_s390x.whl", hash = "sha256:3b9b4d2892fefc886f30301cdd80debd8bb01ecdf165a449eb6e78f79f0fabd6", size = 1376839 },
    { url = "https://files.pythonhosted.org/packages/3a/97/5edbed69a9d0caa2e4aa616ae7df8127e10f6586940aa683a496c2c280b9/kiwisolver-1.4.8-cp311-cp311-manylinux_2_17_x86_64.manylinux2014_x86_64.whl", hash = "sha256:3a96c0e790ee875d65e340ab383700e2b4891677b7fcd30a699146f9384a2bb0", size = 1435109 },
    { url = "https://files.pythonhosted.org/packages/13/fc/e756382cb64e556af6c1809a1bbb22c141bbc2445049f2da06b420fe52bf/kiwisolver-1.4.8-cp311-cp311-musllinux_1_2_aarch64.whl", hash = "sha256:23454ff084b07ac54ca8be535f4174170c1094a4cff78fbae4f73a4bcc0d4dab", size = 2245269 },
    { url = "https://files.pythonhosted.org/packages/76/15/e59e45829d7f41c776d138245cabae6515cb4eb44b418f6d4109c478b481/kiwisolver-1.4.8-cp311-cp311-musllinux_1_2_i686.whl", hash = "sha256:87b287251ad6488e95b4f0b4a79a6d04d3ea35fde6340eb38fbd1ca9cd35bbbc", size = 2393468 },
    { url = "https://files.pythonhosted.org/packages/e9/39/483558c2a913ab8384d6e4b66a932406f87c95a6080112433da5ed668559/kiwisolver-1.4.8-cp311-cp311-musllinux_1_2_ppc64le.whl", hash = "sha256:b21dbe165081142b1232a240fc6383fd32cdd877ca6cc89eab93e5f5883e1c25", size = 2355394 },
    { url = "https://files.pythonhosted.org/packages/01/aa/efad1fbca6570a161d29224f14b082960c7e08268a133fe5dc0f6906820e/kiwisolver-1.4.8-cp311-cp311-musllinux_1_2_s390x.whl", hash = "sha256:768cade2c2df13db52475bd28d3a3fac8c9eff04b0e9e2fda0f3760f20b3f7fc", size = 2490901 },
    { url = "https://files.pythonhosted.org/packages/c9/4f/15988966ba46bcd5ab9d0c8296914436720dd67fca689ae1a75b4ec1c72f/kiwisolver-1.4.8-cp311-cp311-musllinux_1_2_x86_64.whl", hash = "sha256:d47cfb2650f0e103d4bf68b0b5804c68da97272c84bb12850d877a95c056bd67", size = 2312306 },
    { url = "https://files.pythonhosted.org/packages/2d/27/bdf1c769c83f74d98cbc34483a972f221440703054894a37d174fba8aa68/kiwisolver-1.4.8-cp311-cp311-win_amd64.whl", hash = "sha256:ed33ca2002a779a2e20eeb06aea7721b6e47f2d4b8a8ece979d8ba9e2a167e34", size = 71966 },
    { url = "https://files.pythonhosted.org/packages/4a/c9/9642ea855604aeb2968a8e145fc662edf61db7632ad2e4fb92424be6b6c0/kiwisolver-1.4.8-cp311-cp311-win_arm64.whl", hash = "sha256:16523b40aab60426ffdebe33ac374457cf62863e330a90a0383639ce14bf44b2", size = 65311 },
    { url = "https://files.pythonhosted.org/packages/fc/aa/cea685c4ab647f349c3bc92d2daf7ae34c8e8cf405a6dcd3a497f58a2ac3/kiwisolver-1.4.8-cp312-cp312-macosx_10_13_universal2.whl", hash = "sha256:d6af5e8815fd02997cb6ad9bbed0ee1e60014438ee1a5c2444c96f87b8843502", size = 124152 },
    { url = "https://files.pythonhosted.org/packages/c5/0b/8db6d2e2452d60d5ebc4ce4b204feeb16176a851fd42462f66ade6808084/kiwisolver-1.4.8-cp312-cp312-macosx_10_13_x86_64.whl", hash = "sha256:bade438f86e21d91e0cf5dd7c0ed00cda0f77c8c1616bd83f9fc157fa6760d31", size = 66555 },
    { url = "https://files.pythonhosted.org/packages/60/26/d6a0db6785dd35d3ba5bf2b2df0aedc5af089962c6eb2cbf67a15b81369e/kiwisolver-1.4.8-cp312-cp312-macosx_11_0_arm64.whl", hash = "sha256:b83dc6769ddbc57613280118fb4ce3cd08899cc3369f7d0e0fab518a7cf37fdb", size = 65067 },
    { url = "https://files.pythonhosted.org/packages/c9/ed/1d97f7e3561e09757a196231edccc1bcf59d55ddccefa2afc9c615abd8e0/kiwisolver-1.4.8-cp312-cp312-manylinux_2_12_i686.manylinux2010_i686.manylinux_2_17_i686.manylinux2014_i686.whl", hash = "sha256:111793b232842991be367ed828076b03d96202c19221b5ebab421ce8bcad016f", size = 1378443 },
    { url = "https://files.pythonhosted.org/packages/29/61/39d30b99954e6b46f760e6289c12fede2ab96a254c443639052d1b573fbc/kiwisolver-1.4.8-cp312-cp312-manylinux_2_17_aarch64.manylinux2014_aarch64.whl", hash = "sha256:257af1622860e51b1a9d0ce387bf5c2c4f36a90594cb9514f55b074bcc787cfc", size = 1472728 },
    { url = "https://files.pythonhosted.org/packages/0c/3e/804163b932f7603ef256e4a715e5843a9600802bb23a68b4e08c8c0ff61d/kiwisolver-1.4.8-cp312-cp312-manylinux_2_17_ppc64le.manylinux2014_ppc64le.whl", hash = "sha256:69b5637c3f316cab1ec1c9a12b8c5f4750a4c4b71af9157645bf32830e39c03a", size = 1478388 },
    { url = "https://files.pythonhosted.org/packages/8a/9e/60eaa75169a154700be74f875a4d9961b11ba048bef315fbe89cb6999056/kiwisolver-1.4.8-cp312-cp312-manylinux_2_17_s390x.manylinux2014_s390x.whl", hash = "sha256:782bb86f245ec18009890e7cb8d13a5ef54dcf2ebe18ed65f795e635a96a1c6a", size = 1413849 },
    { url = "https://files.pythonhosted.org/packages/bc/b3/9458adb9472e61a998c8c4d95cfdfec91c73c53a375b30b1428310f923e4/kiwisolver-1.4.8-cp312-cp312-manylinux_2_17_x86_64.manylinux2014_x86_64.whl", hash = "sha256:cc978a80a0db3a66d25767b03688f1147a69e6237175c0f4ffffaaedf744055a", size = 1475533 },
    { url = "https://files.pythonhosted.org/packages/e4/7a/0a42d9571e35798de80aef4bb43a9b672aa7f8e58643d7bd1950398ffb0a/kiwisolver-1.4.8-cp312-cp312-musllinux_1_2_aarch64.whl", hash = "sha256:36dbbfd34838500a31f52c9786990d00150860e46cd5041386f217101350f0d3", size = 2268898 },
    { url = "https://files.pythonhosted.org/packages/d9/07/1255dc8d80271400126ed8db35a1795b1a2c098ac3a72645075d06fe5c5d/kiwisolver-1.4.8-cp312-cp312-musllinux_1_2_i686.whl", hash = "sha256:eaa973f1e05131de5ff3569bbba7f5fd07ea0595d3870ed4a526d486fe57fa1b", size = 2425605 },
    { url = "https://files.pythonhosted.org/packages/84/df/5a3b4cf13780ef6f6942df67b138b03b7e79e9f1f08f57c49957d5867f6e/kiwisolver-1.4.8-cp312-cp312-musllinux_1_2_ppc64le.whl", hash = "sha256:a66f60f8d0c87ab7f59b6fb80e642ebb29fec354a4dfad687ca4092ae69d04f4", size = 2375801 },
    { url = "https://files.pythonhosted.org/packages/8f/10/2348d068e8b0f635c8c86892788dac7a6b5c0cb12356620ab575775aad89/kiwisolver-1.4.8-cp312-cp312-musllinux_1_2_s390x.whl", hash = "sha256:858416b7fb777a53f0c59ca08190ce24e9abbd3cffa18886a5781b8e3e26f65d", size = 2520077 },
    { url = "https://files.pythonhosted.org/packages/32/d8/014b89fee5d4dce157d814303b0fce4d31385a2af4c41fed194b173b81ac/kiwisolver-1.4.8-cp312-cp312-musllinux_1_2_x86_64.whl", hash = "sha256:085940635c62697391baafaaeabdf3dd7a6c3643577dde337f4d66eba021b2b8", size = 2338410 },
    { url = "https://files.pythonhosted.org/packages/bd/72/dfff0cc97f2a0776e1c9eb5bef1ddfd45f46246c6533b0191887a427bca5/kiwisolver-1.4.8-cp312-cp312-win_amd64.whl", hash = "sha256:01c3d31902c7db5fb6182832713d3b4122ad9317c2c5877d0539227d96bb2e50", size = 71853 },
    { url = "https://files.pythonhosted.org/packages/dc/85/220d13d914485c0948a00f0b9eb419efaf6da81b7d72e88ce2391f7aed8d/kiwisolver-1.4.8-cp312-cp312-win_arm64.whl", hash = "sha256:a3c44cb68861de93f0c4a8175fbaa691f0aa22550c331fefef02b618a9dcb476", size = 65424 },
    { url = "https://files.pythonhosted.org/packages/79/b3/e62464a652f4f8cd9006e13d07abad844a47df1e6537f73ddfbf1bc997ec/kiwisolver-1.4.8-cp313-cp313-macosx_10_13_universal2.whl", hash = "sha256:1c8ceb754339793c24aee1c9fb2485b5b1f5bb1c2c214ff13368431e51fc9a09", size = 124156 },
    { url = "https://files.pythonhosted.org/packages/8d/2d/f13d06998b546a2ad4f48607a146e045bbe48030774de29f90bdc573df15/kiwisolver-1.4.8-cp313-cp313-macosx_10_13_x86_64.whl", hash = "sha256:54a62808ac74b5e55a04a408cda6156f986cefbcf0ada13572696b507cc92fa1", size = 66555 },
    { url = "https://files.pythonhosted.org/packages/59/e3/b8bd14b0a54998a9fd1e8da591c60998dc003618cb19a3f94cb233ec1511/kiwisolver-1.4.8-cp313-cp313-macosx_11_0_arm64.whl", hash = "sha256:68269e60ee4929893aad82666821aaacbd455284124817af45c11e50a4b42e3c", size = 65071 },
    { url = "https://files.pythonhosted.org/packages/f0/1c/6c86f6d85ffe4d0ce04228d976f00674f1df5dc893bf2dd4f1928748f187/kiwisolver-1.4.8-cp313-cp313-manylinux_2_12_i686.manylinux2010_i686.manylinux_2_17_i686.manylinux2014_i686.whl", hash = "sha256:34d142fba9c464bc3bbfeff15c96eab0e7310343d6aefb62a79d51421fcc5f1b", size = 1378053 },
    { url = "https://files.pythonhosted.org/packages/4e/b9/1c6e9f6dcb103ac5cf87cb695845f5fa71379021500153566d8a8a9fc291/kiwisolver-1.4.8-cp313-cp313-manylinux_2_17_aarch64.manylinux2014_aarch64.whl", hash = "sha256:3ddc373e0eef45b59197de815b1b28ef89ae3955e7722cc9710fb91cd77b7f47", size = 1472278 },
    { url = "https://files.pythonhosted.org/packages/ee/81/aca1eb176de671f8bda479b11acdc42c132b61a2ac861c883907dde6debb/kiwisolver-1.4.8-cp313-cp313-manylinux_2_17_ppc64le.manylinux2014_ppc64le.whl", hash = "sha256:77e6f57a20b9bd4e1e2cedda4d0b986ebd0216236f0106e55c28aea3d3d69b16", size = 1478139 },
    { url = "https://files.pythonhosted.org/packages/49/f4/e081522473671c97b2687d380e9e4c26f748a86363ce5af48b4a28e48d06/kiwisolver-1.4.8-cp313-cp313-manylinux_2_17_s390x.manylinux2014_s390x.whl", hash = "sha256:08e77738ed7538f036cd1170cbed942ef749137b1311fa2bbe2a7fda2f6bf3cc", size = 1413517 },
    { url = "https://files.pythonhosted.org/packages/8f/e9/6a7d025d8da8c4931522922cd706105aa32b3291d1add8c5427cdcd66e63/kiwisolver-1.4.8-cp313-cp313-manylinux_2_17_x86_64.manylinux2014_x86_64.whl", hash = "sha256:a5ce1e481a74b44dd5e92ff03ea0cb371ae7a0268318e202be06c8f04f4f1246", size = 1474952 },
    { url = "https://files.pythonhosted.org/packages/82/13/13fa685ae167bee5d94b415991c4fc7bb0a1b6ebea6e753a87044b209678/kiwisolver-1.4.8-cp313-cp313-musllinux_1_2_aarch64.whl", hash = "sha256:fc2ace710ba7c1dfd1a3b42530b62b9ceed115f19a1656adefce7b1782a37794", size = 2269132 },
    { url = "https://files.pythonhosted.org/packages/ef/92/bb7c9395489b99a6cb41d502d3686bac692586db2045adc19e45ee64ed23/kiwisolver-1.4.8-cp313-cp313-musllinux_1_2_i686.whl", hash = "sha256:3452046c37c7692bd52b0e752b87954ef86ee2224e624ef7ce6cb21e8c41cc1b", size = 2425997 },
    { url = "https://files.pythonhosted.org/packages/ed/12/87f0e9271e2b63d35d0d8524954145837dd1a6c15b62a2d8c1ebe0f182b4/kiwisolver-1.4.8-cp313-cp313-musllinux_1_2_ppc64le.whl", hash = "sha256:7e9a60b50fe8b2ec6f448fe8d81b07e40141bfced7f896309df271a0b92f80f3", size = 2376060 },
    { url = "https://files.pythonhosted.org/packages/02/6e/c8af39288edbce8bf0fa35dee427b082758a4b71e9c91ef18fa667782138/kiwisolver-1.4.8-cp313-cp313-musllinux_1_2_s390x.whl", hash = "sha256:918139571133f366e8362fa4a297aeba86c7816b7ecf0bc79168080e2bd79957", size = 2520471 },
    { url = "https://files.pythonhosted.org/packages/13/78/df381bc7b26e535c91469f77f16adcd073beb3e2dd25042efd064af82323/kiwisolver-1.4.8-cp313-cp313-musllinux_1_2_x86_64.whl", hash = "sha256:e063ef9f89885a1d68dd8b2e18f5ead48653176d10a0e324e3b0030e3a69adeb", size = 2338793 },
    { url = "https://files.pythonhosted.org/packages/d0/dc/c1abe38c37c071d0fc71c9a474fd0b9ede05d42f5a458d584619cfd2371a/kiwisolver-1.4.8-cp313-cp313-win_amd64.whl", hash = "sha256:a17b7c4f5b2c51bb68ed379defd608a03954a1845dfed7cc0117f1cc8a9b7fd2", size = 71855 },
    { url = "https://files.pythonhosted.org/packages/a0/b6/21529d595b126ac298fdd90b705d87d4c5693de60023e0efcb4f387ed99e/kiwisolver-1.4.8-cp313-cp313-win_arm64.whl", hash = "sha256:3cd3bc628b25f74aedc6d374d5babf0166a92ff1317f46267f12d2ed54bc1d30", size = 65430 },
    { url = "https://files.pythonhosted.org/packages/34/bd/b89380b7298e3af9b39f49334e3e2a4af0e04819789f04b43d560516c0c8/kiwisolver-1.4.8-cp313-cp313t-macosx_10_13_universal2.whl", hash = "sha256:370fd2df41660ed4e26b8c9d6bbcad668fbe2560462cba151a721d49e5b6628c", size = 126294 },
    { url = "https://files.pythonhosted.org/packages/83/41/5857dc72e5e4148eaac5aa76e0703e594e4465f8ab7ec0fc60e3a9bb8fea/kiwisolver-1.4.8-cp313-cp313t-macosx_10_13_x86_64.whl", hash = "sha256:84a2f830d42707de1d191b9490ac186bf7997a9495d4e9072210a1296345f7dc", size = 67736 },
    { url = "https://files.pythonhosted.org/packages/e1/d1/be059b8db56ac270489fb0b3297fd1e53d195ba76e9bbb30e5401fa6b759/kiwisolver-1.4.8-cp313-cp313t-macosx_11_0_arm64.whl", hash = "sha256:7a3ad337add5148cf51ce0b55642dc551c0b9d6248458a757f98796ca7348712", size = 66194 },
    { url = "https://files.pythonhosted.org/packages/e1/83/4b73975f149819eb7dcf9299ed467eba068ecb16439a98990dcb12e63fdd/kiwisolver-1.4.8-cp313-cp313t-manylinux_2_12_i686.manylinux2010_i686.manylinux_2_17_i686.manylinux2014_i686.whl", hash = "sha256:7506488470f41169b86d8c9aeff587293f530a23a23a49d6bc64dab66bedc71e", size = 1465942 },
    { url = "https://files.pythonhosted.org/packages/c7/2c/30a5cdde5102958e602c07466bce058b9d7cb48734aa7a4327261ac8e002/kiwisolver-1.4.8-cp313-cp313t-manylinux_2_17_aarch64.manylinux2014_aarch64.whl", hash = "sha256:2f0121b07b356a22fb0414cec4666bbe36fd6d0d759db3d37228f496ed67c880", size = 1595341 },
    { url = "https://files.pythonhosted.org/packages/ff/9b/1e71db1c000385aa069704f5990574b8244cce854ecd83119c19e83c9586/kiwisolver-1.4.8-cp313-cp313t-manylinux_2_17_ppc64le.manylinux2014_ppc64le.whl", hash = "sha256:d6d6bd87df62c27d4185de7c511c6248040afae67028a8a22012b010bc7ad062", size = 1598455 },
    { url = "https://files.pythonhosted.org/packages/85/92/c8fec52ddf06231b31cbb779af77e99b8253cd96bd135250b9498144c78b/kiwisolver-1.4.8-cp313-cp313t-manylinux_2_17_s390x.manylinux2014_s390x.whl", hash = "sha256:291331973c64bb9cce50bbe871fb2e675c4331dab4f31abe89f175ad7679a4d7", size = 1522138 },
    { url = "https://files.pythonhosted.org/packages/0b/51/9eb7e2cd07a15d8bdd976f6190c0164f92ce1904e5c0c79198c4972926b7/kiwisolver-1.4.8-cp313-cp313t-manylinux_2_17_x86_64.manylinux2014_x86_64.whl", hash = "sha256:893f5525bb92d3d735878ec00f781b2de998333659507d29ea4466208df37bed", size = 1582857 },
    { url = "https://files.pythonhosted.org/packages/0f/95/c5a00387a5405e68ba32cc64af65ce881a39b98d73cc394b24143bebc5b8/kiwisolver-1.4.8-cp313-cp313t-musllinux_1_2_aarch64.whl", hash = "sha256:b47a465040146981dc9db8647981b8cb96366fbc8d452b031e4f8fdffec3f26d", size = 2293129 },
    { url = "https://files.pythonhosted.org/packages/44/83/eeb7af7d706b8347548313fa3a3a15931f404533cc54fe01f39e830dd231/kiwisolver-1.4.8-cp313-cp313t-musllinux_1_2_i686.whl", hash = "sha256:99cea8b9dd34ff80c521aef46a1dddb0dcc0283cf18bde6d756f1e6f31772165", size = 2421538 },
    { url = "https://files.pythonhosted.org/packages/05/f9/27e94c1b3eb29e6933b6986ffc5fa1177d2cd1f0c8efc5f02c91c9ac61de/kiwisolver-1.4.8-cp313-cp313t-musllinux_1_2_ppc64le.whl", hash = "sha256:151dffc4865e5fe6dafce5480fab84f950d14566c480c08a53c663a0020504b6", size = 2390661 },
    { url = "https://files.pythonhosted.org/packages/d9/d4/3c9735faa36ac591a4afcc2980d2691000506050b7a7e80bcfe44048daa7/kiwisolver-1.4.8-cp313-cp313t-musllinux_1_2_s390x.whl", hash = "sha256:577facaa411c10421314598b50413aa1ebcf5126f704f1e5d72d7e4e9f020d90", size = 2546710 },
    { url = "https://files.pythonhosted.org/packages/4c/fa/be89a49c640930180657482a74970cdcf6f7072c8d2471e1babe17a222dc/kiwisolver-1.4.8-cp313-cp313t-musllinux_1_2_x86_64.whl", hash = "sha256:be4816dc51c8a471749d664161b434912eee82f2ea66bd7628bd14583a833e85", size = 2349213 },
    { url = "https://files.pythonhosted.org/packages/1f/f9/ae81c47a43e33b93b0a9819cac6723257f5da2a5a60daf46aa5c7226ea85/kiwisolver-1.4.8-pp310-pypy310_pp73-macosx_10_15_x86_64.whl", hash = "sha256:e7a019419b7b510f0f7c9dceff8c5eae2392037eae483a7f9162625233802b0a", size = 60403 },
    { url = "https://files.pythonhosted.org/packages/58/ca/f92b5cb6f4ce0c1ebfcfe3e2e42b96917e16f7090e45b21102941924f18f/kiwisolver-1.4.8-pp310-pypy310_pp73-macosx_11_0_arm64.whl", hash = "sha256:286b18e86682fd2217a48fc6be6b0f20c1d0ed10958d8dc53453ad58d7be0bf8", size = 58657 },
    { url = "https://files.pythonhosted.org/packages/80/28/ae0240f732f0484d3a4dc885d055653c47144bdf59b670aae0ec3c65a7c8/kiwisolver-1.4.8-pp310-pypy310_pp73-manylinux_2_12_i686.manylinux2010_i686.manylinux_2_17_i686.manylinux2014_i686.whl", hash = "sha256:4191ee8dfd0be1c3666ccbac178c5a05d5f8d689bbe3fc92f3c4abec817f8fe0", size = 84948 },
    { url = "https://files.pythonhosted.org/packages/5d/eb/78d50346c51db22c7203c1611f9b513075f35c4e0e4877c5dde378d66043/kiwisolver-1.4.8-pp310-pypy310_pp73-manylinux_2_17_aarch64.manylinux2014_aarch64.whl", hash = "sha256:7cd2785b9391f2873ad46088ed7599a6a71e762e1ea33e87514b1a441ed1da1c", size = 81186 },
    { url = "https://files.pythonhosted.org/packages/43/f8/7259f18c77adca88d5f64f9a522792e178b2691f3748817a8750c2d216ef/kiwisolver-1.4.8-pp310-pypy310_pp73-manylinux_2_17_x86_64.manylinux2014_x86_64.whl", hash = "sha256:c07b29089b7ba090b6f1a669f1411f27221c3662b3a1b7010e67b59bb5a6f10b", size = 80279 },
    { url = "https://files.pythonhosted.org/packages/3a/1d/50ad811d1c5dae091e4cf046beba925bcae0a610e79ae4c538f996f63ed5/kiwisolver-1.4.8-pp310-pypy310_pp73-win_amd64.whl", hash = "sha256:65ea09a5a3faadd59c2ce96dc7bf0f364986a315949dc6374f04396b0d60e09b", size = 71762 },
]

[[package]]
name = "markupsafe"
version = "3.0.2"
source = { registry = "https://pypi.org/simple" }
sdist = { url = "https://files.pythonhosted.org/packages/b2/97/5d42485e71dfc078108a86d6de8fa46db44a1a9295e89c5d6d4a06e23a62/markupsafe-3.0.2.tar.gz", hash = "sha256:ee55d3edf80167e48ea11a923c7386f4669df67d7994554387f84e7d8b0a2bf0", size = 20537 }
wheels = [
    { url = "https://files.pythonhosted.org/packages/04/90/d08277ce111dd22f77149fd1a5d4653eeb3b3eaacbdfcbae5afb2600eebd/MarkupSafe-3.0.2-cp310-cp310-macosx_10_9_universal2.whl", hash = "sha256:7e94c425039cde14257288fd61dcfb01963e658efbc0ff54f5306b06054700f8", size = 14357 },
    { url = "https://files.pythonhosted.org/packages/04/e1/6e2194baeae0bca1fae6629dc0cbbb968d4d941469cbab11a3872edff374/MarkupSafe-3.0.2-cp310-cp310-macosx_11_0_arm64.whl", hash = "sha256:9e2d922824181480953426608b81967de705c3cef4d1af983af849d7bd619158", size = 12393 },
    { url = "https://files.pythonhosted.org/packages/1d/69/35fa85a8ece0a437493dc61ce0bb6d459dcba482c34197e3efc829aa357f/MarkupSafe-3.0.2-cp310-cp310-manylinux_2_17_aarch64.manylinux2014_aarch64.whl", hash = "sha256:38a9ef736c01fccdd6600705b09dc574584b89bea478200c5fbf112a6b0d5579", size = 21732 },
    { url = "https://files.pythonhosted.org/packages/22/35/137da042dfb4720b638d2937c38a9c2df83fe32d20e8c8f3185dbfef05f7/MarkupSafe-3.0.2-cp310-cp310-manylinux_2_17_x86_64.manylinux2014_x86_64.whl", hash = "sha256:bbcb445fa71794da8f178f0f6d66789a28d7319071af7a496d4d507ed566270d", size = 20866 },
    { url = "https://files.pythonhosted.org/packages/29/28/6d029a903727a1b62edb51863232152fd335d602def598dade38996887f0/MarkupSafe-3.0.2-cp310-cp310-manylinux_2_5_i686.manylinux1_i686.manylinux_2_17_i686.manylinux2014_i686.whl", hash = "sha256:57cb5a3cf367aeb1d316576250f65edec5bb3be939e9247ae594b4bcbc317dfb", size = 20964 },
    { url = "https://files.pythonhosted.org/packages/cc/cd/07438f95f83e8bc028279909d9c9bd39e24149b0d60053a97b2bc4f8aa51/MarkupSafe-3.0.2-cp310-cp310-musllinux_1_2_aarch64.whl", hash = "sha256:3809ede931876f5b2ec92eef964286840ed3540dadf803dd570c3b7e13141a3b", size = 21977 },
    { url = "https://files.pythonhosted.org/packages/29/01/84b57395b4cc062f9c4c55ce0df7d3108ca32397299d9df00fedd9117d3d/MarkupSafe-3.0.2-cp310-cp310-musllinux_1_2_i686.whl", hash = "sha256:e07c3764494e3776c602c1e78e298937c3315ccc9043ead7e685b7f2b8d47b3c", size = 21366 },
    { url = "https://files.pythonhosted.org/packages/bd/6e/61ebf08d8940553afff20d1fb1ba7294b6f8d279df9fd0c0db911b4bbcfd/MarkupSafe-3.0.2-cp310-cp310-musllinux_1_2_x86_64.whl", hash = "sha256:b424c77b206d63d500bcb69fa55ed8d0e6a3774056bdc4839fc9298a7edca171", size = 21091 },
    { url = "https://files.pythonhosted.org/packages/11/23/ffbf53694e8c94ebd1e7e491de185124277964344733c45481f32ede2499/MarkupSafe-3.0.2-cp310-cp310-win32.whl", hash = "sha256:fcabf5ff6eea076f859677f5f0b6b5c1a51e70a376b0579e0eadef8db48c6b50", size = 15065 },
    { url = "https://files.pythonhosted.org/packages/44/06/e7175d06dd6e9172d4a69a72592cb3f7a996a9c396eee29082826449bbc3/MarkupSafe-3.0.2-cp310-cp310-win_amd64.whl", hash = "sha256:6af100e168aa82a50e186c82875a5893c5597a0c1ccdb0d8b40240b1f28b969a", size = 15514 },
    { url = "https://files.pythonhosted.org/packages/6b/28/bbf83e3f76936960b850435576dd5e67034e200469571be53f69174a2dfd/MarkupSafe-3.0.2-cp311-cp311-macosx_10_9_universal2.whl", hash = "sha256:9025b4018f3a1314059769c7bf15441064b2207cb3f065e6ea1e7359cb46db9d", size = 14353 },
    { url = "https://files.pythonhosted.org/packages/6c/30/316d194b093cde57d448a4c3209f22e3046c5bb2fb0820b118292b334be7/MarkupSafe-3.0.2-cp311-cp311-macosx_11_0_arm64.whl", hash = "sha256:93335ca3812df2f366e80509ae119189886b0f3c2b81325d39efdb84a1e2ae93", size = 12392 },
    { url = "https://files.pythonhosted.org/packages/f2/96/9cdafba8445d3a53cae530aaf83c38ec64c4d5427d975c974084af5bc5d2/MarkupSafe-3.0.2-cp311-cp311-manylinux_2_17_aarch64.manylinux2014_aarch64.whl", hash = "sha256:2cb8438c3cbb25e220c2ab33bb226559e7afb3baec11c4f218ffa7308603c832", size = 23984 },
    { url = "https://files.pythonhosted.org/packages/f1/a4/aefb044a2cd8d7334c8a47d3fb2c9f328ac48cb349468cc31c20b539305f/MarkupSafe-3.0.2-cp311-cp311-manylinux_2_17_x86_64.manylinux2014_x86_64.whl", hash = "sha256:a123e330ef0853c6e822384873bef7507557d8e4a082961e1defa947aa59ba84", size = 23120 },
    { url = "https://files.pythonhosted.org/packages/8d/21/5e4851379f88f3fad1de30361db501300d4f07bcad047d3cb0449fc51f8c/MarkupSafe-3.0.2-cp311-cp311-manylinux_2_5_i686.manylinux1_i686.manylinux_2_17_i686.manylinux2014_i686.whl", hash = "sha256:1e084f686b92e5b83186b07e8a17fc09e38fff551f3602b249881fec658d3eca", size = 23032 },
    { url = "https://files.pythonhosted.org/packages/00/7b/e92c64e079b2d0d7ddf69899c98842f3f9a60a1ae72657c89ce2655c999d/MarkupSafe-3.0.2-cp311-cp311-musllinux_1_2_aarch64.whl", hash = "sha256:d8213e09c917a951de9d09ecee036d5c7d36cb6cb7dbaece4c71a60d79fb9798", size = 24057 },
    { url = "https://files.pythonhosted.org/packages/f9/ac/46f960ca323037caa0a10662ef97d0a4728e890334fc156b9f9e52bcc4ca/MarkupSafe-3.0.2-cp311-cp311-musllinux_1_2_i686.whl", hash = "sha256:5b02fb34468b6aaa40dfc198d813a641e3a63b98c2b05a16b9f80b7ec314185e", size = 23359 },
    { url = "https://files.pythonhosted.org/packages/69/84/83439e16197337b8b14b6a5b9c2105fff81d42c2a7c5b58ac7b62ee2c3b1/MarkupSafe-3.0.2-cp311-cp311-musllinux_1_2_x86_64.whl", hash = "sha256:0bff5e0ae4ef2e1ae4fdf2dfd5b76c75e5c2fa4132d05fc1b0dabcd20c7e28c4", size = 23306 },
    { url = "https://files.pythonhosted.org/packages/9a/34/a15aa69f01e2181ed8d2b685c0d2f6655d5cca2c4db0ddea775e631918cd/MarkupSafe-3.0.2-cp311-cp311-win32.whl", hash = "sha256:6c89876f41da747c8d3677a2b540fb32ef5715f97b66eeb0c6b66f5e3ef6f59d", size = 15094 },
    { url = "https://files.pythonhosted.org/packages/da/b8/3a3bd761922d416f3dc5d00bfbed11f66b1ab89a0c2b6e887240a30b0f6b/MarkupSafe-3.0.2-cp311-cp311-win_amd64.whl", hash = "sha256:70a87b411535ccad5ef2f1df5136506a10775d267e197e4cf531ced10537bd6b", size = 15521 },
    { url = "https://files.pythonhosted.org/packages/22/09/d1f21434c97fc42f09d290cbb6350d44eb12f09cc62c9476effdb33a18aa/MarkupSafe-3.0.2-cp312-cp312-macosx_10_13_universal2.whl", hash = "sha256:9778bd8ab0a994ebf6f84c2b949e65736d5575320a17ae8984a77fab08db94cf", size = 14274 },
    { url = "https://files.pythonhosted.org/packages/6b/b0/18f76bba336fa5aecf79d45dcd6c806c280ec44538b3c13671d49099fdd0/MarkupSafe-3.0.2-cp312-cp312-macosx_11_0_arm64.whl", hash = "sha256:846ade7b71e3536c4e56b386c2a47adf5741d2d8b94ec9dc3e92e5e1ee1e2225", size = 12348 },
    { url = "https://files.pythonhosted.org/packages/e0/25/dd5c0f6ac1311e9b40f4af06c78efde0f3b5cbf02502f8ef9501294c425b/MarkupSafe-3.0.2-cp312-cp312-manylinux_2_17_aarch64.manylinux2014_aarch64.whl", hash = "sha256:1c99d261bd2d5f6b59325c92c73df481e05e57f19837bdca8413b9eac4bd8028", size = 24149 },
    { url = "https://files.pythonhosted.org/packages/f3/f0/89e7aadfb3749d0f52234a0c8c7867877876e0a20b60e2188e9850794c17/MarkupSafe-3.0.2-cp312-cp312-manylinux_2_17_x86_64.manylinux2014_x86_64.whl", hash = "sha256:e17c96c14e19278594aa4841ec148115f9c7615a47382ecb6b82bd8fea3ab0c8", size = 23118 },
    { url = "https://files.pythonhosted.org/packages/d5/da/f2eeb64c723f5e3777bc081da884b414671982008c47dcc1873d81f625b6/MarkupSafe-3.0.2-cp312-cp312-manylinux_2_5_i686.manylinux1_i686.manylinux_2_17_i686.manylinux2014_i686.whl", hash = "sha256:88416bd1e65dcea10bc7569faacb2c20ce071dd1f87539ca2ab364bf6231393c", size = 22993 },
    { url = "https://files.pythonhosted.org/packages/da/0e/1f32af846df486dce7c227fe0f2398dc7e2e51d4a370508281f3c1c5cddc/MarkupSafe-3.0.2-cp312-cp312-musllinux_1_2_aarch64.whl", hash = "sha256:2181e67807fc2fa785d0592dc2d6206c019b9502410671cc905d132a92866557", size = 24178 },
    { url = "https://files.pythonhosted.org/packages/c4/f6/bb3ca0532de8086cbff5f06d137064c8410d10779c4c127e0e47d17c0b71/MarkupSafe-3.0.2-cp312-cp312-musllinux_1_2_i686.whl", hash = "sha256:52305740fe773d09cffb16f8ed0427942901f00adedac82ec8b67752f58a1b22", size = 23319 },
    { url = "https://files.pythonhosted.org/packages/a2/82/8be4c96ffee03c5b4a034e60a31294daf481e12c7c43ab8e34a1453ee48b/MarkupSafe-3.0.2-cp312-cp312-musllinux_1_2_x86_64.whl", hash = "sha256:ad10d3ded218f1039f11a75f8091880239651b52e9bb592ca27de44eed242a48", size = 23352 },
    { url = "https://files.pythonhosted.org/packages/51/ae/97827349d3fcffee7e184bdf7f41cd6b88d9919c80f0263ba7acd1bbcb18/MarkupSafe-3.0.2-cp312-cp312-win32.whl", hash = "sha256:0f4ca02bea9a23221c0182836703cbf8930c5e9454bacce27e767509fa286a30", size = 15097 },
    { url = "https://files.pythonhosted.org/packages/c1/80/a61f99dc3a936413c3ee4e1eecac96c0da5ed07ad56fd975f1a9da5bc630/MarkupSafe-3.0.2-cp312-cp312-win_amd64.whl", hash = "sha256:8e06879fc22a25ca47312fbe7c8264eb0b662f6db27cb2d3bbbc74b1df4b9b87", size = 15601 },
    { url = "https://files.pythonhosted.org/packages/83/0e/67eb10a7ecc77a0c2bbe2b0235765b98d164d81600746914bebada795e97/MarkupSafe-3.0.2-cp313-cp313-macosx_10_13_universal2.whl", hash = "sha256:ba9527cdd4c926ed0760bc301f6728ef34d841f405abf9d4f959c478421e4efd", size = 14274 },
    { url = "https://files.pythonhosted.org/packages/2b/6d/9409f3684d3335375d04e5f05744dfe7e9f120062c9857df4ab490a1031a/MarkupSafe-3.0.2-cp313-cp313-macosx_11_0_arm64.whl", hash = "sha256:f8b3d067f2e40fe93e1ccdd6b2e1d16c43140e76f02fb1319a05cf2b79d99430", size = 12352 },
    { url = "https://files.pythonhosted.org/packages/d2/f5/6eadfcd3885ea85fe2a7c128315cc1bb7241e1987443d78c8fe712d03091/MarkupSafe-3.0.2-cp313-cp313-manylinux_2_17_aarch64.manylinux2014_aarch64.whl", hash = "sha256:569511d3b58c8791ab4c2e1285575265991e6d8f8700c7be0e88f86cb0672094", size = 24122 },
    { url = "https://files.pythonhosted.org/packages/0c/91/96cf928db8236f1bfab6ce15ad070dfdd02ed88261c2afafd4b43575e9e9/MarkupSafe-3.0.2-cp313-cp313-manylinux_2_17_x86_64.manylinux2014_x86_64.whl", hash = "sha256:15ab75ef81add55874e7ab7055e9c397312385bd9ced94920f2802310c930396", size = 23085 },
    { url = "https://files.pythonhosted.org/packages/c2/cf/c9d56af24d56ea04daae7ac0940232d31d5a8354f2b457c6d856b2057d69/MarkupSafe-3.0.2-cp313-cp313-manylinux_2_5_i686.manylinux1_i686.manylinux_2_17_i686.manylinux2014_i686.whl", hash = "sha256:f3818cb119498c0678015754eba762e0d61e5b52d34c8b13d770f0719f7b1d79", size = 22978 },
    { url = "https://files.pythonhosted.org/packages/2a/9f/8619835cd6a711d6272d62abb78c033bda638fdc54c4e7f4272cf1c0962b/MarkupSafe-3.0.2-cp313-cp313-musllinux_1_2_aarch64.whl", hash = "sha256:cdb82a876c47801bb54a690c5ae105a46b392ac6099881cdfb9f6e95e4014c6a", size = 24208 },
    { url = "https://files.pythonhosted.org/packages/f9/bf/176950a1792b2cd2102b8ffeb5133e1ed984547b75db47c25a67d3359f77/MarkupSafe-3.0.2-cp313-cp313-musllinux_1_2_i686.whl", hash = "sha256:cabc348d87e913db6ab4aa100f01b08f481097838bdddf7c7a84b7575b7309ca", size = 23357 },
    { url = "https://files.pythonhosted.org/packages/ce/4f/9a02c1d335caabe5c4efb90e1b6e8ee944aa245c1aaaab8e8a618987d816/MarkupSafe-3.0.2-cp313-cp313-musllinux_1_2_x86_64.whl", hash = "sha256:444dcda765c8a838eaae23112db52f1efaf750daddb2d9ca300bcae1039adc5c", size = 23344 },
    { url = "https://files.pythonhosted.org/packages/ee/55/c271b57db36f748f0e04a759ace9f8f759ccf22b4960c270c78a394f58be/MarkupSafe-3.0.2-cp313-cp313-win32.whl", hash = "sha256:bcf3e58998965654fdaff38e58584d8937aa3096ab5354d493c77d1fdd66d7a1", size = 15101 },
    { url = "https://files.pythonhosted.org/packages/29/88/07df22d2dd4df40aba9f3e402e6dc1b8ee86297dddbad4872bd5e7b0094f/MarkupSafe-3.0.2-cp313-cp313-win_amd64.whl", hash = "sha256:e6a2a455bd412959b57a172ce6328d2dd1f01cb2135efda2e4576e8a23fa3b0f", size = 15603 },
    { url = "https://files.pythonhosted.org/packages/62/6a/8b89d24db2d32d433dffcd6a8779159da109842434f1dd2f6e71f32f738c/MarkupSafe-3.0.2-cp313-cp313t-macosx_10_13_universal2.whl", hash = "sha256:b5a6b3ada725cea8a5e634536b1b01c30bcdcd7f9c6fff4151548d5bf6b3a36c", size = 14510 },
    { url = "https://files.pythonhosted.org/packages/7a/06/a10f955f70a2e5a9bf78d11a161029d278eeacbd35ef806c3fd17b13060d/MarkupSafe-3.0.2-cp313-cp313t-macosx_11_0_arm64.whl", hash = "sha256:a904af0a6162c73e3edcb969eeeb53a63ceeb5d8cf642fade7d39e7963a22ddb", size = 12486 },
    { url = "https://files.pythonhosted.org/packages/34/cf/65d4a571869a1a9078198ca28f39fba5fbb910f952f9dbc5220afff9f5e6/MarkupSafe-3.0.2-cp313-cp313t-manylinux_2_17_aarch64.manylinux2014_aarch64.whl", hash = "sha256:4aa4e5faecf353ed117801a068ebab7b7e09ffb6e1d5e412dc852e0da018126c", size = 25480 },
    { url = "https://files.pythonhosted.org/packages/0c/e3/90e9651924c430b885468b56b3d597cabf6d72be4b24a0acd1fa0e12af67/MarkupSafe-3.0.2-cp313-cp313t-manylinux_2_17_x86_64.manylinux2014_x86_64.whl", hash = "sha256:c0ef13eaeee5b615fb07c9a7dadb38eac06a0608b41570d8ade51c56539e509d", size = 23914 },
    { url = "https://files.pythonhosted.org/packages/66/8c/6c7cf61f95d63bb866db39085150df1f2a5bd3335298f14a66b48e92659c/MarkupSafe-3.0.2-cp313-cp313t-manylinux_2_5_i686.manylinux1_i686.manylinux_2_17_i686.manylinux2014_i686.whl", hash = "sha256:d16a81a06776313e817c951135cf7340a3e91e8c1ff2fac444cfd75fffa04afe", size = 23796 },
    { url = "https://files.pythonhosted.org/packages/bb/35/cbe9238ec3f47ac9a7c8b3df7a808e7cb50fe149dc7039f5f454b3fba218/MarkupSafe-3.0.2-cp313-cp313t-musllinux_1_2_aarch64.whl", hash = "sha256:6381026f158fdb7c72a168278597a5e3a5222e83ea18f543112b2662a9b699c5", size = 25473 },
    { url = "https://files.pythonhosted.org/packages/e6/32/7621a4382488aa283cc05e8984a9c219abad3bca087be9ec77e89939ded9/MarkupSafe-3.0.2-cp313-cp313t-musllinux_1_2_i686.whl", hash = "sha256:3d79d162e7be8f996986c064d1c7c817f6df3a77fe3d6859f6f9e7be4b8c213a", size = 24114 },
    { url = "https://files.pythonhosted.org/packages/0d/80/0985960e4b89922cb5a0bac0ed39c5b96cbc1a536a99f30e8c220a996ed9/MarkupSafe-3.0.2-cp313-cp313t-musllinux_1_2_x86_64.whl", hash = "sha256:131a3c7689c85f5ad20f9f6fb1b866f402c445b220c19fe4308c0b147ccd2ad9", size = 24098 },
    { url = "https://files.pythonhosted.org/packages/82/78/fedb03c7d5380df2427038ec8d973587e90561b2d90cd472ce9254cf348b/MarkupSafe-3.0.2-cp313-cp313t-win32.whl", hash = "sha256:ba8062ed2cf21c07a9e295d5b8a2a5ce678b913b45fdf68c32d95d6c1291e0b6", size = 15208 },
    { url = "https://files.pythonhosted.org/packages/4f/65/6079a46068dfceaeabb5dcad6d674f5f5c61a6fa5673746f42a9f4c233b3/MarkupSafe-3.0.2-cp313-cp313t-win_amd64.whl", hash = "sha256:e444a31f8db13eb18ada366ab3cf45fd4b31e4db1236a4448f68778c1d1a5a2f", size = 15739 },
    { url = "https://files.pythonhosted.org/packages/a7/ea/9b1530c3fdeeca613faeb0fb5cbcf2389d816072fab72a71b45749ef6062/MarkupSafe-3.0.2-cp39-cp39-macosx_10_9_universal2.whl", hash = "sha256:eaa0a10b7f72326f1372a713e73c3f739b524b3af41feb43e4921cb529f5929a", size = 14344 },
    { url = "https://files.pythonhosted.org/packages/4b/c2/fbdbfe48848e7112ab05e627e718e854d20192b674952d9042ebd8c9e5de/MarkupSafe-3.0.2-cp39-cp39-macosx_11_0_arm64.whl", hash = "sha256:48032821bbdf20f5799ff537c7ac3d1fba0ba032cfc06194faffa8cda8b560ff", size = 12389 },
    { url = "https://files.pythonhosted.org/packages/f0/25/7a7c6e4dbd4f867d95d94ca15449e91e52856f6ed1905d58ef1de5e211d0/MarkupSafe-3.0.2-cp39-cp39-manylinux_2_17_aarch64.manylinux2014_aarch64.whl", hash = "sha256:1a9d3f5f0901fdec14d8d2f66ef7d035f2157240a433441719ac9a3fba440b13", size = 21607 },
    { url = "https://files.pythonhosted.org/packages/53/8f/f339c98a178f3c1e545622206b40986a4c3307fe39f70ccd3d9df9a9e425/MarkupSafe-3.0.2-cp39-cp39-manylinux_2_17_x86_64.manylinux2014_x86_64.whl", hash = "sha256:88b49a3b9ff31e19998750c38e030fc7bb937398b1f78cfa599aaef92d693144", size = 20728 },
    { url = "https://files.pythonhosted.org/packages/1a/03/8496a1a78308456dbd50b23a385c69b41f2e9661c67ea1329849a598a8f9/MarkupSafe-3.0.2-cp39-cp39-manylinux_2_5_i686.manylinux1_i686.manylinux_2_17_i686.manylinux2014_i686.whl", hash = "sha256:cfad01eed2c2e0c01fd0ecd2ef42c492f7f93902e39a42fc9ee1692961443a29", size = 20826 },
    { url = "https://files.pythonhosted.org/packages/e6/cf/0a490a4bd363048c3022f2f475c8c05582179bb179defcee4766fb3dcc18/MarkupSafe-3.0.2-cp39-cp39-musllinux_1_2_aarch64.whl", hash = "sha256:1225beacc926f536dc82e45f8a4d68502949dc67eea90eab715dea3a21c1b5f0", size = 21843 },
    { url = "https://files.pythonhosted.org/packages/19/a3/34187a78613920dfd3cdf68ef6ce5e99c4f3417f035694074beb8848cd77/MarkupSafe-3.0.2-cp39-cp39-musllinux_1_2_i686.whl", hash = "sha256:3169b1eefae027567d1ce6ee7cae382c57fe26e82775f460f0b2778beaad66c0", size = 21219 },
    { url = "https://files.pythonhosted.org/packages/17/d8/5811082f85bb88410ad7e452263af048d685669bbbfb7b595e8689152498/MarkupSafe-3.0.2-cp39-cp39-musllinux_1_2_x86_64.whl", hash = "sha256:eb7972a85c54febfb25b5c4b4f3af4dcc731994c7da0d8a0b4a6eb0640e1d178", size = 20946 },
    { url = "https://files.pythonhosted.org/packages/7c/31/bd635fb5989440d9365c5e3c47556cfea121c7803f5034ac843e8f37c2f2/MarkupSafe-3.0.2-cp39-cp39-win32.whl", hash = "sha256:8c4e8c3ce11e1f92f6536ff07154f9d49677ebaaafc32db9db4620bc11ed480f", size = 15063 },
    { url = "https://files.pythonhosted.org/packages/b3/73/085399401383ce949f727afec55ec3abd76648d04b9f22e1c0e99cb4bec3/MarkupSafe-3.0.2-cp39-cp39-win_amd64.whl", hash = "sha256:6e296a513ca3d94054c2c881cc913116e90fd030ad1c656b3869762b754f5f8a", size = 15506 },
]

[[package]]
name = "matplotlib"
version = "3.9.4"
source = { registry = "https://pypi.org/simple" }
resolution-markers = [
    "python_full_version < '3.10'",
]
dependencies = [
    { name = "contourpy", version = "1.3.0", source = { registry = "https://pypi.org/simple" }, marker = "python_full_version < '3.10'" },
    { name = "cycler", marker = "python_full_version < '3.10'" },
    { name = "fonttools", marker = "python_full_version < '3.10'" },
    { name = "importlib-resources", marker = "python_full_version < '3.10'" },
    { name = "kiwisolver", version = "1.4.7", source = { registry = "https://pypi.org/simple" }, marker = "python_full_version < '3.10'" },
    { name = "numpy", version = "2.0.2", source = { registry = "https://pypi.org/simple" }, marker = "python_full_version < '3.10'" },
    { name = "packaging", marker = "python_full_version < '3.10'" },
    { name = "pillow", marker = "python_full_version < '3.10'" },
    { name = "pyparsing", marker = "python_full_version < '3.10'" },
    { name = "python-dateutil", marker = "python_full_version < '3.10'" },
]
sdist = { url = "https://files.pythonhosted.org/packages/df/17/1747b4154034befd0ed33b52538f5eb7752d05bb51c5e2a31470c3bc7d52/matplotlib-3.9.4.tar.gz", hash = "sha256:1e00e8be7393cbdc6fedfa8a6fba02cf3e83814b285db1c60b906a023ba41bc3", size = 36106529 }
wheels = [
    { url = "https://files.pythonhosted.org/packages/7e/94/27d2e2c30d54b56c7b764acc1874a909e34d1965a427fc7092bb6a588b63/matplotlib-3.9.4-cp310-cp310-macosx_10_12_x86_64.whl", hash = "sha256:c5fdd7abfb706dfa8d307af64a87f1a862879ec3cd8d0ec8637458f0885b9c50", size = 7885089 },
    { url = "https://files.pythonhosted.org/packages/c6/25/828273307e40a68eb8e9df832b6b2aaad075864fdc1de4b1b81e40b09e48/matplotlib-3.9.4-cp310-cp310-macosx_11_0_arm64.whl", hash = "sha256:d89bc4e85e40a71d1477780366c27fb7c6494d293e1617788986f74e2a03d7ff", size = 7770600 },
    { url = "https://files.pythonhosted.org/packages/f2/65/f841a422ec994da5123368d76b126acf4fc02ea7459b6e37c4891b555b83/matplotlib-3.9.4-cp310-cp310-manylinux_2_17_aarch64.manylinux2014_aarch64.whl", hash = "sha256:ddf9f3c26aae695c5daafbf6b94e4c1a30d6cd617ba594bbbded3b33a1fcfa26", size = 8200138 },
    { url = "https://files.pythonhosted.org/packages/07/06/272aca07a38804d93b6050813de41ca7ab0e29ba7a9dd098e12037c919a9/matplotlib-3.9.4-cp310-cp310-manylinux_2_17_x86_64.manylinux2014_x86_64.whl", hash = "sha256:18ebcf248030173b59a868fda1fe42397253f6698995b55e81e1f57431d85e50", size = 8312711 },
    { url = "https://files.pythonhosted.org/packages/98/37/f13e23b233c526b7e27ad61be0a771894a079e0f7494a10d8d81557e0e9a/matplotlib-3.9.4-cp310-cp310-musllinux_1_2_x86_64.whl", hash = "sha256:974896ec43c672ec23f3f8c648981e8bc880ee163146e0312a9b8def2fac66f5", size = 9090622 },
    { url = "https://files.pythonhosted.org/packages/4f/8c/b1f5bd2bd70e60f93b1b54c4d5ba7a992312021d0ddddf572f9a1a6d9348/matplotlib-3.9.4-cp310-cp310-win_amd64.whl", hash = "sha256:4598c394ae9711cec135639374e70871fa36b56afae17bdf032a345be552a88d", size = 7828211 },
    { url = "https://files.pythonhosted.org/packages/74/4b/65be7959a8fa118a3929b49a842de5b78bb55475236fcf64f3e308ff74a0/matplotlib-3.9.4-cp311-cp311-macosx_10_12_x86_64.whl", hash = "sha256:d4dd29641d9fb8bc4492420c5480398dd40a09afd73aebe4eb9d0071a05fbe0c", size = 7894430 },
    { url = "https://files.pythonhosted.org/packages/e9/18/80f70d91896e0a517b4a051c3fd540daa131630fd75e02e250365353b253/matplotlib-3.9.4-cp311-cp311-macosx_11_0_arm64.whl", hash = "sha256:30e5b22e8bcfb95442bf7d48b0d7f3bdf4a450cbf68986ea45fca3d11ae9d099", size = 7780045 },
    { url = "https://files.pythonhosted.org/packages/a2/73/ccb381026e3238c5c25c3609ba4157b2d1a617ec98d65a8b4ee4e1e74d02/matplotlib-3.9.4-cp311-cp311-manylinux_2_17_aarch64.manylinux2014_aarch64.whl", hash = "sha256:2bb0030d1d447fd56dcc23b4c64a26e44e898f0416276cac1ebc25522e0ac249", size = 8209906 },
    { url = "https://files.pythonhosted.org/packages/ab/33/1648da77b74741c89f5ea95cbf42a291b4b364f2660b316318811404ed97/matplotlib-3.9.4-cp311-cp311-manylinux_2_17_x86_64.manylinux2014_x86_64.whl", hash = "sha256:aca90ed222ac3565d2752b83dbb27627480d27662671e4d39da72e97f657a423", size = 8322873 },
    { url = "https://files.pythonhosted.org/packages/57/d3/8447ba78bc6593c9044c372d1609f8ea10fb1e071e7a9e0747bea74fc16c/matplotlib-3.9.4-cp311-cp311-musllinux_1_2_x86_64.whl", hash = "sha256:a181b2aa2906c608fcae72f977a4a2d76e385578939891b91c2550c39ecf361e", size = 9099566 },
    { url = "https://files.pythonhosted.org/packages/23/e1/4f0e237bf349c02ff9d1b6e7109f1a17f745263809b9714a8576dc17752b/matplotlib-3.9.4-cp311-cp311-win_amd64.whl", hash = "sha256:1f6882828231eca17f501c4dcd98a05abb3f03d157fbc0769c6911fe08b6cfd3", size = 7838065 },
    { url = "https://files.pythonhosted.org/packages/1a/2b/c918bf6c19d6445d1cefe3d2e42cb740fb997e14ab19d4daeb6a7ab8a157/matplotlib-3.9.4-cp312-cp312-macosx_10_13_x86_64.whl", hash = "sha256:dfc48d67e6661378a21c2983200a654b72b5c5cdbd5d2cf6e5e1ece860f0cc70", size = 7891131 },
    { url = "https://files.pythonhosted.org/packages/c1/e5/b4e8fc601ca302afeeabf45f30e706a445c7979a180e3a978b78b2b681a4/matplotlib-3.9.4-cp312-cp312-macosx_11_0_arm64.whl", hash = "sha256:47aef0fab8332d02d68e786eba8113ffd6f862182ea2999379dec9e237b7e483", size = 7776365 },
    { url = "https://files.pythonhosted.org/packages/99/06/b991886c506506476e5d83625c5970c656a491b9f80161458fed94597808/matplotlib-3.9.4-cp312-cp312-manylinux_2_17_aarch64.manylinux2014_aarch64.whl", hash = "sha256:fba1f52c6b7dc764097f52fd9ab627b90db452c9feb653a59945de16752e965f", size = 8200707 },
    { url = "https://files.pythonhosted.org/packages/c3/e2/556b627498cb27e61026f2d1ba86a78ad1b836fef0996bef5440e8bc9559/matplotlib-3.9.4-cp312-cp312-manylinux_2_17_x86_64.manylinux2014_x86_64.whl", hash = "sha256:173ac3748acaac21afcc3fa1633924609ba1b87749006bc25051c52c422a5d00", size = 8313761 },
    { url = "https://files.pythonhosted.org/packages/58/ff/165af33ec766ff818306ea88e91f9f60d2a6ed543be1eb122a98acbf3b0d/matplotlib-3.9.4-cp312-cp312-musllinux_1_2_x86_64.whl", hash = "sha256:320edea0cadc07007765e33f878b13b3738ffa9745c5f707705692df70ffe0e0", size = 9095284 },
    { url = "https://files.pythonhosted.org/packages/9f/8b/3d0c7a002db3b1ed702731c2a9a06d78d035f1f2fb0fb936a8e43cc1e9f4/matplotlib-3.9.4-cp312-cp312-win_amd64.whl", hash = "sha256:a4a4cfc82330b27042a7169533da7991e8789d180dd5b3daeaee57d75cd5a03b", size = 7841160 },
    { url = "https://files.pythonhosted.org/packages/49/b1/999f89a7556d101b23a2f0b54f1b6e140d73f56804da1398f2f0bc0924bc/matplotlib-3.9.4-cp313-cp313-macosx_10_13_x86_64.whl", hash = "sha256:37eeffeeca3c940985b80f5b9a7b95ea35671e0e7405001f249848d2b62351b6", size = 7891499 },
    { url = "https://files.pythonhosted.org/packages/87/7b/06a32b13a684977653396a1bfcd34d4e7539c5d55c8cbfaa8ae04d47e4a9/matplotlib-3.9.4-cp313-cp313-macosx_11_0_arm64.whl", hash = "sha256:3e7465ac859ee4abcb0d836137cd8414e7bb7ad330d905abced457217d4f0f45", size = 7776802 },
    { url = "https://files.pythonhosted.org/packages/65/87/ac498451aff739e515891bbb92e566f3c7ef31891aaa878402a71f9b0910/matplotlib-3.9.4-cp313-cp313-manylinux_2_17_aarch64.manylinux2014_aarch64.whl", hash = "sha256:f4c12302c34afa0cf061bea23b331e747e5e554b0fa595c96e01c7b75bc3b858", size = 8200802 },
    { url = "https://files.pythonhosted.org/packages/f8/6b/9eb761c00e1cb838f6c92e5f25dcda3f56a87a52f6cb8fdfa561e6cf6a13/matplotlib-3.9.4-cp313-cp313-manylinux_2_17_x86_64.manylinux2014_x86_64.whl", hash = "sha256:2b8c97917f21b75e72108b97707ba3d48f171541a74aa2a56df7a40626bafc64", size = 8313880 },
    { url = "https://files.pythonhosted.org/packages/d7/a2/c8eaa600e2085eec7e38cbbcc58a30fc78f8224939d31d3152bdafc01fd1/matplotlib-3.9.4-cp313-cp313-musllinux_1_2_x86_64.whl", hash = "sha256:0229803bd7e19271b03cb09f27db76c918c467aa4ce2ae168171bc67c3f508df", size = 9094637 },
    { url = "https://files.pythonhosted.org/packages/71/1f/c6e1daea55b7bfeb3d84c6cb1abc449f6a02b181e7e2a5e4db34c3afb793/matplotlib-3.9.4-cp313-cp313-win_amd64.whl", hash = "sha256:7c0d8ef442ebf56ff5e206f8083d08252ee738e04f3dc88ea882853a05488799", size = 7841311 },
    { url = "https://files.pythonhosted.org/packages/c0/3a/2757d3f7d388b14dd48f5a83bea65b6d69f000e86b8f28f74d86e0d375bd/matplotlib-3.9.4-cp313-cp313t-macosx_10_13_x86_64.whl", hash = "sha256:a04c3b00066a688834356d196136349cb32f5e1003c55ac419e91585168b88fb", size = 7919989 },
    { url = "https://files.pythonhosted.org/packages/24/28/f5077c79a4f521589a37fe1062d6a6ea3534e068213f7357e7cfffc2e17a/matplotlib-3.9.4-cp313-cp313t-macosx_11_0_arm64.whl", hash = "sha256:04c519587f6c210626741a1e9a68eefc05966ede24205db8982841826af5871a", size = 7809417 },
    { url = "https://files.pythonhosted.org/packages/36/c8/c523fd2963156692916a8eb7d4069084cf729359f7955cf09075deddfeaf/matplotlib-3.9.4-cp313-cp313t-manylinux_2_17_aarch64.manylinux2014_aarch64.whl", hash = "sha256:308afbf1a228b8b525fcd5cec17f246bbbb63b175a3ef6eb7b4d33287ca0cf0c", size = 8226258 },
    { url = "https://files.pythonhosted.org/packages/f6/88/499bf4b8fa9349b6f5c0cf4cead0ebe5da9d67769129f1b5651e5ac51fbc/matplotlib-3.9.4-cp313-cp313t-manylinux_2_17_x86_64.manylinux2014_x86_64.whl", hash = "sha256:ddb3b02246ddcffd3ce98e88fed5b238bc5faff10dbbaa42090ea13241d15764", size = 8335849 },
    { url = "https://files.pythonhosted.org/packages/b8/9f/20a4156b9726188646a030774ee337d5ff695a965be45ce4dbcb9312c170/matplotlib-3.9.4-cp313-cp313t-musllinux_1_2_x86_64.whl", hash = "sha256:8a75287e9cb9eee48cb79ec1d806f75b29c0fde978cb7223a1f4c5848d696041", size = 9102152 },
    { url = "https://files.pythonhosted.org/packages/10/11/237f9c3a4e8d810b1759b67ff2da7c32c04f9c80aa475e7beb36ed43a8fb/matplotlib-3.9.4-cp313-cp313t-win_amd64.whl", hash = "sha256:488deb7af140f0ba86da003e66e10d55ff915e152c78b4b66d231638400b1965", size = 7896987 },
    { url = "https://files.pythonhosted.org/packages/56/eb/501b465c9fef28f158e414ea3a417913dc2ac748564c7ed41535f23445b4/matplotlib-3.9.4-cp39-cp39-macosx_10_12_x86_64.whl", hash = "sha256:3c3724d89a387ddf78ff88d2a30ca78ac2b4c89cf37f2db4bd453c34799e933c", size = 7885919 },
    { url = "https://files.pythonhosted.org/packages/da/36/236fbd868b6c91309a5206bd90c3f881f4f44b2d997cd1d6239ef652f878/matplotlib-3.9.4-cp39-cp39-macosx_11_0_arm64.whl", hash = "sha256:d5f0a8430ffe23d7e32cfd86445864ccad141797f7d25b7c41759a5b5d17cfd7", size = 7771486 },
    { url = "https://files.pythonhosted.org/packages/e0/4b/105caf2d54d5ed11d9f4335398f5103001a03515f2126c936a752ccf1461/matplotlib-3.9.4-cp39-cp39-manylinux_2_17_aarch64.manylinux2014_aarch64.whl", hash = "sha256:6bb0141a21aef3b64b633dc4d16cbd5fc538b727e4958be82a0e1c92a234160e", size = 8201838 },
    { url = "https://files.pythonhosted.org/packages/5d/a7/bb01188fb4013d34d274caf44a2f8091255b0497438e8b6c0a7c1710c692/matplotlib-3.9.4-cp39-cp39-manylinux_2_17_x86_64.manylinux2014_x86_64.whl", hash = "sha256:57aa235109e9eed52e2c2949db17da185383fa71083c00c6c143a60e07e0888c", size = 8314492 },
    { url = "https://files.pythonhosted.org/packages/33/19/02e1a37f7141fc605b193e927d0a9cdf9dc124a20b9e68793f4ffea19695/matplotlib-3.9.4-cp39-cp39-musllinux_1_2_x86_64.whl", hash = "sha256:b18c600061477ccfdd1e6fd050c33d8be82431700f3452b297a56d9ed7037abb", size = 9092500 },
    { url = "https://files.pythonhosted.org/packages/57/68/c2feb4667adbf882ffa4b3e0ac9967f848980d9f8b5bebd86644aa67ce6a/matplotlib-3.9.4-cp39-cp39-win_amd64.whl", hash = "sha256:ef5f2d1b67d2d2145ff75e10f8c008bfbf71d45137c4b648c87193e7dd053eac", size = 7822962 },
    { url = "https://files.pythonhosted.org/packages/0c/22/2ef6a364cd3f565442b0b055e0599744f1e4314ec7326cdaaa48a4d864d7/matplotlib-3.9.4-pp39-pypy39_pp73-macosx_10_15_x86_64.whl", hash = "sha256:44e0ed786d769d85bc787b0606a53f2d8d2d1d3c8a2608237365e9121c1a338c", size = 7877995 },
    { url = "https://files.pythonhosted.org/packages/87/b8/2737456e566e9f4d94ae76b8aa0d953d9acb847714f9a7ad80184474f5be/matplotlib-3.9.4-pp39-pypy39_pp73-macosx_11_0_arm64.whl", hash = "sha256:09debb9ce941eb23ecdbe7eab972b1c3e0276dcf01688073faff7b0f61d6c6ca", size = 7769300 },
    { url = "https://files.pythonhosted.org/packages/b2/1f/e709c6ec7b5321e6568769baa288c7178e60a93a9da9e682b39450da0e29/matplotlib-3.9.4-pp39-pypy39_pp73-manylinux_2_17_x86_64.manylinux2014_x86_64.whl", hash = "sha256:bcc53cf157a657bfd03afab14774d54ba73aa84d42cfe2480c91bd94873952db", size = 8313423 },
    { url = "https://files.pythonhosted.org/packages/5e/b6/5a1f868782cd13f053a679984e222007ecff654a9bfbac6b27a65f4eeb05/matplotlib-3.9.4-pp39-pypy39_pp73-win_amd64.whl", hash = "sha256:ad45da51be7ad02387801fd154ef74d942f49fe3fcd26a64c94842ba7ec0d865", size = 7854624 },
]

[[package]]
name = "matplotlib"
version = "3.10.1"
source = { registry = "https://pypi.org/simple" }
resolution-markers = [
    "python_full_version >= '3.11'",
    "python_full_version == '3.10.*'",
]
dependencies = [
    { name = "contourpy", version = "1.3.1", source = { registry = "https://pypi.org/simple" }, marker = "python_full_version >= '3.10'" },
    { name = "cycler", marker = "python_full_version >= '3.10'" },
    { name = "fonttools", marker = "python_full_version >= '3.10'" },
    { name = "kiwisolver", version = "1.4.8", source = { registry = "https://pypi.org/simple" }, marker = "python_full_version >= '3.10'" },
    { name = "numpy", version = "2.2.4", source = { registry = "https://pypi.org/simple" }, marker = "python_full_version >= '3.10'" },
    { name = "packaging", marker = "python_full_version >= '3.10'" },
    { name = "pillow", marker = "python_full_version >= '3.10'" },
    { name = "pyparsing", marker = "python_full_version >= '3.10'" },
    { name = "python-dateutil", marker = "python_full_version >= '3.10'" },
]
sdist = { url = "https://files.pythonhosted.org/packages/2f/08/b89867ecea2e305f408fbb417139a8dd941ecf7b23a2e02157c36da546f0/matplotlib-3.10.1.tar.gz", hash = "sha256:e8d2d0e3881b129268585bf4765ad3ee73a4591d77b9a18c214ac7e3a79fb2ba", size = 36743335 }
wheels = [
    { url = "https://files.pythonhosted.org/packages/ee/b1/f70e27cf1cd76ce2a5e1aa5579d05afe3236052c6d9b9a96325bc823a17e/matplotlib-3.10.1-cp310-cp310-macosx_10_12_x86_64.whl", hash = "sha256:ff2ae14910be903f4a24afdbb6d7d3a6c44da210fc7d42790b87aeac92238a16", size = 8163654 },
    { url = "https://files.pythonhosted.org/packages/26/af/5ec3d4636106718bb62503a03297125d4514f98fe818461bd9e6b9d116e4/matplotlib-3.10.1-cp310-cp310-macosx_11_0_arm64.whl", hash = "sha256:0721a3fd3d5756ed593220a8b86808a36c5031fce489adb5b31ee6dbb47dd5b2", size = 8037943 },
    { url = "https://files.pythonhosted.org/packages/a1/3d/07f9003a71b698b848c9925d05979ffa94a75cd25d1a587202f0bb58aa81/matplotlib-3.10.1-cp310-cp310-manylinux_2_17_aarch64.manylinux2014_aarch64.whl", hash = "sha256:d0673b4b8f131890eb3a1ad058d6e065fb3c6e71f160089b65f8515373394698", size = 8449510 },
    { url = "https://files.pythonhosted.org/packages/12/87/9472d4513ff83b7cd864311821793ab72234fa201ab77310ec1b585d27e2/matplotlib-3.10.1-cp310-cp310-manylinux_2_17_x86_64.manylinux2014_x86_64.whl", hash = "sha256:8e875b95ac59a7908978fe307ecdbdd9a26af7fa0f33f474a27fcf8c99f64a19", size = 8586585 },
    { url = "https://files.pythonhosted.org/packages/31/9e/fe74d237d2963adae8608faeb21f778cf246dbbf4746cef87cffbc82c4b6/matplotlib-3.10.1-cp310-cp310-musllinux_1_2_x86_64.whl", hash = "sha256:2589659ea30726284c6c91037216f64a506a9822f8e50592d48ac16a2f29e044", size = 9397911 },
    { url = "https://files.pythonhosted.org/packages/b6/1b/025d3e59e8a4281ab463162ad7d072575354a1916aba81b6a11507dfc524/matplotlib-3.10.1-cp310-cp310-win_amd64.whl", hash = "sha256:a97ff127f295817bc34517255c9db6e71de8eddaab7f837b7d341dee9f2f587f", size = 8052998 },
    { url = "https://files.pythonhosted.org/packages/a5/14/a1b840075be247bb1834b22c1e1d558740b0f618fe3a823740181ca557a1/matplotlib-3.10.1-cp311-cp311-macosx_10_12_x86_64.whl", hash = "sha256:057206ff2d6ab82ff3e94ebd94463d084760ca682ed5f150817b859372ec4401", size = 8174669 },
    { url = "https://files.pythonhosted.org/packages/0a/e4/300b08e3e08f9c98b0d5635f42edabf2f7a1d634e64cb0318a71a44ff720/matplotlib-3.10.1-cp311-cp311-macosx_11_0_arm64.whl", hash = "sha256:a144867dd6bf8ba8cb5fc81a158b645037e11b3e5cf8a50bd5f9917cb863adfe", size = 8047996 },
    { url = "https://files.pythonhosted.org/packages/75/f9/8d99ff5a2498a5f1ccf919fb46fb945109623c6108216f10f96428f388bc/matplotlib-3.10.1-cp311-cp311-manylinux_2_17_aarch64.manylinux2014_aarch64.whl", hash = "sha256:56c5d9fcd9879aa8040f196a235e2dcbdf7dd03ab5b07c0696f80bc6cf04bedd", size = 8461612 },
    { url = "https://files.pythonhosted.org/packages/40/b8/53fa08a5eaf78d3a7213fd6da1feec4bae14a81d9805e567013811ff0e85/matplotlib-3.10.1-cp311-cp311-manylinux_2_17_x86_64.manylinux2014_x86_64.whl", hash = "sha256:0f69dc9713e4ad2fb21a1c30e37bd445d496524257dfda40ff4a8efb3604ab5c", size = 8602258 },
    { url = "https://files.pythonhosted.org/packages/40/87/4397d2ce808467af86684a622dd112664553e81752ea8bf61bdd89d24a41/matplotlib-3.10.1-cp311-cp311-musllinux_1_2_x86_64.whl", hash = "sha256:4c59af3e8aca75d7744b68e8e78a669e91ccbcf1ac35d0102a7b1b46883f1dd7", size = 9408896 },
    { url = "https://files.pythonhosted.org/packages/d7/68/0d03098b3feb786cbd494df0aac15b571effda7f7cbdec267e8a8d398c16/matplotlib-3.10.1-cp311-cp311-win_amd64.whl", hash = "sha256:11b65088c6f3dae784bc72e8d039a2580186285f87448babb9ddb2ad0082993a", size = 8061281 },
    { url = "https://files.pythonhosted.org/packages/7c/1d/5e0dc3b59c034e43de16f94deb68f4ad8a96b3ea00f4b37c160b7474928e/matplotlib-3.10.1-cp312-cp312-macosx_10_13_x86_64.whl", hash = "sha256:66e907a06e68cb6cfd652c193311d61a12b54f56809cafbed9736ce5ad92f107", size = 8175488 },
    { url = "https://files.pythonhosted.org/packages/7a/81/dae7e14042e74da658c3336ab9799128e09a1ee03964f2d89630b5d12106/matplotlib-3.10.1-cp312-cp312-macosx_11_0_arm64.whl", hash = "sha256:e9b4bb156abb8fa5e5b2b460196f7db7264fc6d62678c03457979e7d5254b7be", size = 8046264 },
    { url = "https://files.pythonhosted.org/packages/21/c4/22516775dcde10fc9c9571d155f90710761b028fc44f660508106c363c97/matplotlib-3.10.1-cp312-cp312-manylinux_2_17_aarch64.manylinux2014_aarch64.whl", hash = "sha256:1985ad3d97f51307a2cbfc801a930f120def19ba22864182dacef55277102ba6", size = 8452048 },
    { url = "https://files.pythonhosted.org/packages/63/23/c0615001f67ce7c96b3051d856baedc0c818a2ed84570b9bf9bde200f85d/matplotlib-3.10.1-cp312-cp312-manylinux_2_17_x86_64.manylinux2014_x86_64.whl", hash = "sha256:c96f2c2f825d1257e437a1482c5a2cf4fee15db4261bd6fc0750f81ba2b4ba3d", size = 8597111 },
    { url = "https://files.pythonhosted.org/packages/ca/c0/a07939a82aed77770514348f4568177d7dadab9787ebc618a616fe3d665e/matplotlib-3.10.1-cp312-cp312-musllinux_1_2_x86_64.whl", hash = "sha256:35e87384ee9e488d8dd5a2dd7baf471178d38b90618d8ea147aced4ab59c9bea", size = 9402771 },
    { url = "https://files.pythonhosted.org/packages/a6/b6/a9405484fb40746fdc6ae4502b16a9d6e53282ba5baaf9ebe2da579f68c4/matplotlib-3.10.1-cp312-cp312-win_amd64.whl", hash = "sha256:cfd414bce89cc78a7e1d25202e979b3f1af799e416010a20ab2b5ebb3a02425c", size = 8063742 },
    { url = "https://files.pythonhosted.org/packages/60/73/6770ff5e5523d00f3bc584acb6031e29ee5c8adc2336b16cd1d003675fe0/matplotlib-3.10.1-cp313-cp313-macosx_10_13_x86_64.whl", hash = "sha256:c42eee41e1b60fd83ee3292ed83a97a5f2a8239b10c26715d8a6172226988d7b", size = 8176112 },
    { url = "https://files.pythonhosted.org/packages/08/97/b0ca5da0ed54a3f6599c3ab568bdda65269bc27c21a2c97868c1625e4554/matplotlib-3.10.1-cp313-cp313-macosx_11_0_arm64.whl", hash = "sha256:4f0647b17b667ae745c13721602b540f7aadb2a32c5b96e924cd4fea5dcb90f1", size = 8046931 },
    { url = "https://files.pythonhosted.org/packages/df/9a/1acbdc3b165d4ce2dcd2b1a6d4ffb46a7220ceee960c922c3d50d8514067/matplotlib-3.10.1-cp313-cp313-manylinux_2_17_aarch64.manylinux2014_aarch64.whl", hash = "sha256:aa3854b5f9473564ef40a41bc922be978fab217776e9ae1545c9b3a5cf2092a3", size = 8453422 },
    { url = "https://files.pythonhosted.org/packages/51/d0/2bc4368abf766203e548dc7ab57cf7e9c621f1a3c72b516cc7715347b179/matplotlib-3.10.1-cp313-cp313-manylinux_2_17_x86_64.manylinux2014_x86_64.whl", hash = "sha256:7e496c01441be4c7d5f96d4e40f7fca06e20dcb40e44c8daa2e740e1757ad9e6", size = 8596819 },
    { url = "https://files.pythonhosted.org/packages/ab/1b/8b350f8a1746c37ab69dda7d7528d1fc696efb06db6ade9727b7887be16d/matplotlib-3.10.1-cp313-cp313-musllinux_1_2_x86_64.whl", hash = "sha256:5d45d3f5245be5b469843450617dcad9af75ca50568acf59997bed9311131a0b", size = 9402782 },
    { url = "https://files.pythonhosted.org/packages/89/06/f570373d24d93503988ba8d04f213a372fa1ce48381c5eb15da985728498/matplotlib-3.10.1-cp313-cp313-win_amd64.whl", hash = "sha256:8e8e25b1209161d20dfe93037c8a7f7ca796ec9aa326e6e4588d8c4a5dd1e473", size = 8063812 },
    { url = "https://files.pythonhosted.org/packages/fc/e0/8c811a925b5a7ad75135f0e5af46408b78af88bbb02a1df775100ef9bfef/matplotlib-3.10.1-cp313-cp313t-macosx_10_13_x86_64.whl", hash = "sha256:19b06241ad89c3ae9469e07d77efa87041eac65d78df4fcf9cac318028009b01", size = 8214021 },
    { url = "https://files.pythonhosted.org/packages/4a/34/319ec2139f68ba26da9d00fce2ff9f27679fb799a6c8e7358539801fd629/matplotlib-3.10.1-cp313-cp313t-macosx_11_0_arm64.whl", hash = "sha256:01e63101ebb3014e6e9f80d9cf9ee361a8599ddca2c3e166c563628b39305dbb", size = 8090782 },
    { url = "https://files.pythonhosted.org/packages/77/ea/9812124ab9a99df5b2eec1110e9b2edc0b8f77039abf4c56e0a376e84a29/matplotlib-3.10.1-cp313-cp313t-manylinux_2_17_aarch64.manylinux2014_aarch64.whl", hash = "sha256:3f06bad951eea6422ac4e8bdebcf3a70c59ea0a03338c5d2b109f57b64eb3972", size = 8478901 },
    { url = "https://files.pythonhosted.org/packages/c9/db/b05bf463689134789b06dea85828f8ebe506fa1e37593f723b65b86c9582/matplotlib-3.10.1-cp313-cp313t-manylinux_2_17_x86_64.manylinux2014_x86_64.whl", hash = "sha256:a3dfb036f34873b46978f55e240cff7a239f6c4409eac62d8145bad3fc6ba5a3", size = 8613864 },
    { url = "https://files.pythonhosted.org/packages/c2/04/41ccec4409f3023a7576df3b5c025f1a8c8b81fbfe922ecfd837ac36e081/matplotlib-3.10.1-cp313-cp313t-musllinux_1_2_x86_64.whl", hash = "sha256:dc6ab14a7ab3b4d813b88ba957fc05c79493a037f54e246162033591e770de6f", size = 9409487 },
    { url = "https://files.pythonhosted.org/packages/ac/c2/0d5aae823bdcc42cc99327ecdd4d28585e15ccd5218c453b7bcd827f3421/matplotlib-3.10.1-cp313-cp313t-win_amd64.whl", hash = "sha256:bc411ebd5889a78dabbc457b3fa153203e22248bfa6eedc6797be5df0164dbf9", size = 8134832 },
    { url = "https://files.pythonhosted.org/packages/c8/f6/10adb696d8cbeed2ab4c2e26ecf1c80dd3847bbf3891f4a0c362e0e08a5a/matplotlib-3.10.1-pp310-pypy310_pp73-macosx_10_15_x86_64.whl", hash = "sha256:648406f1899f9a818cef8c0231b44dcfc4ff36f167101c3fd1c9151f24220fdc", size = 8158685 },
    { url = "https://files.pythonhosted.org/packages/3f/84/0603d917406072763e7f9bb37747d3d74d7ecd4b943a8c947cc3ae1cf7af/matplotlib-3.10.1-pp310-pypy310_pp73-macosx_11_0_arm64.whl", hash = "sha256:02582304e352f40520727984a5a18f37e8187861f954fea9be7ef06569cf85b4", size = 8035491 },
    { url = "https://files.pythonhosted.org/packages/fd/7d/6a8b31dd07ed856b3eae001c9129670ef75c4698fa1c2a6ac9f00a4a7054/matplotlib-3.10.1-pp310-pypy310_pp73-manylinux_2_17_x86_64.manylinux2014_x86_64.whl", hash = "sha256:d3809916157ba871bcdd33d3493acd7fe3037db5daa917ca6e77975a94cef779", size = 8590087 },
]

[[package]]
name = "nodeenv"
version = "1.9.1"
source = { registry = "https://pypi.org/simple" }
sdist = { url = "https://files.pythonhosted.org/packages/43/16/fc88b08840de0e0a72a2f9d8c6bae36be573e475a6326ae854bcc549fc45/nodeenv-1.9.1.tar.gz", hash = "sha256:6ec12890a2dab7946721edbfbcd91f3319c6ccc9aec47be7c7e6b7011ee6645f", size = 47437 }
wheels = [
    { url = "https://files.pythonhosted.org/packages/d2/1d/1b658dbd2b9fa9c4c9f32accbfc0205d532c8c6194dc0f2a4c0428e7128a/nodeenv-1.9.1-py2.py3-none-any.whl", hash = "sha256:ba11c9782d29c27c70ffbdda2d7415098754709be8a7056d79a737cd901155c9", size = 22314 },
]

[[package]]
name = "numpy"
version = "2.0.2"
source = { registry = "https://pypi.org/simple" }
resolution-markers = [
    "python_full_version < '3.10'",
]
sdist = { url = "https://files.pythonhosted.org/packages/a9/75/10dd1f8116a8b796cb2c737b674e02d02e80454bda953fa7e65d8c12b016/numpy-2.0.2.tar.gz", hash = "sha256:883c987dee1880e2a864ab0dc9892292582510604156762362d9326444636e78", size = 18902015 }
wheels = [
    { url = "https://files.pythonhosted.org/packages/21/91/3495b3237510f79f5d81f2508f9f13fea78ebfdf07538fc7444badda173d/numpy-2.0.2-cp310-cp310-macosx_10_9_x86_64.whl", hash = "sha256:51129a29dbe56f9ca83438b706e2e69a39892b5eda6cedcb6b0c9fdc9b0d3ece", size = 21165245 },
    { url = "https://files.pythonhosted.org/packages/05/33/26178c7d437a87082d11019292dce6d3fe6f0e9026b7b2309cbf3e489b1d/numpy-2.0.2-cp310-cp310-macosx_11_0_arm64.whl", hash = "sha256:f15975dfec0cf2239224d80e32c3170b1d168335eaedee69da84fbe9f1f9cd04", size = 13738540 },
    { url = "https://files.pythonhosted.org/packages/ec/31/cc46e13bf07644efc7a4bf68df2df5fb2a1a88d0cd0da9ddc84dc0033e51/numpy-2.0.2-cp310-cp310-macosx_14_0_arm64.whl", hash = "sha256:8c5713284ce4e282544c68d1c3b2c7161d38c256d2eefc93c1d683cf47683e66", size = 5300623 },
    { url = "https://files.pythonhosted.org/packages/6e/16/7bfcebf27bb4f9d7ec67332ffebee4d1bf085c84246552d52dbb548600e7/numpy-2.0.2-cp310-cp310-macosx_14_0_x86_64.whl", hash = "sha256:becfae3ddd30736fe1889a37f1f580e245ba79a5855bff5f2a29cb3ccc22dd7b", size = 6901774 },
    { url = "https://files.pythonhosted.org/packages/f9/a3/561c531c0e8bf082c5bef509d00d56f82e0ea7e1e3e3a7fc8fa78742a6e5/numpy-2.0.2-cp310-cp310-manylinux_2_17_aarch64.manylinux2014_aarch64.whl", hash = "sha256:2da5960c3cf0df7eafefd806d4e612c5e19358de82cb3c343631188991566ccd", size = 13907081 },
    { url = "https://files.pythonhosted.org/packages/fa/66/f7177ab331876200ac7563a580140643d1179c8b4b6a6b0fc9838de2a9b8/numpy-2.0.2-cp310-cp310-manylinux_2_17_x86_64.manylinux2014_x86_64.whl", hash = "sha256:496f71341824ed9f3d2fd36cf3ac57ae2e0165c143b55c3a035ee219413f3318", size = 19523451 },
    { url = "https://files.pythonhosted.org/packages/25/7f/0b209498009ad6453e4efc2c65bcdf0ae08a182b2b7877d7ab38a92dc542/numpy-2.0.2-cp310-cp310-musllinux_1_1_x86_64.whl", hash = "sha256:a61ec659f68ae254e4d237816e33171497e978140353c0c2038d46e63282d0c8", size = 19927572 },
    { url = "https://files.pythonhosted.org/packages/3e/df/2619393b1e1b565cd2d4c4403bdd979621e2c4dea1f8532754b2598ed63b/numpy-2.0.2-cp310-cp310-musllinux_1_2_aarch64.whl", hash = "sha256:d731a1c6116ba289c1e9ee714b08a8ff882944d4ad631fd411106a30f083c326", size = 14400722 },
    { url = "https://files.pythonhosted.org/packages/22/ad/77e921b9f256d5da36424ffb711ae79ca3f451ff8489eeca544d0701d74a/numpy-2.0.2-cp310-cp310-win32.whl", hash = "sha256:984d96121c9f9616cd33fbd0618b7f08e0cfc9600a7ee1d6fd9b239186d19d97", size = 6472170 },
    { url = "https://files.pythonhosted.org/packages/10/05/3442317535028bc29cf0c0dd4c191a4481e8376e9f0db6bcf29703cadae6/numpy-2.0.2-cp310-cp310-win_amd64.whl", hash = "sha256:c7b0be4ef08607dd04da4092faee0b86607f111d5ae68036f16cc787e250a131", size = 15905558 },
    { url = "https://files.pythonhosted.org/packages/8b/cf/034500fb83041aa0286e0fb16e7c76e5c8b67c0711bb6e9e9737a717d5fe/numpy-2.0.2-cp311-cp311-macosx_10_9_x86_64.whl", hash = "sha256:49ca4decb342d66018b01932139c0961a8f9ddc7589611158cb3c27cbcf76448", size = 21169137 },
    { url = "https://files.pythonhosted.org/packages/4a/d9/32de45561811a4b87fbdee23b5797394e3d1504b4a7cf40c10199848893e/numpy-2.0.2-cp311-cp311-macosx_11_0_arm64.whl", hash = "sha256:11a76c372d1d37437857280aa142086476136a8c0f373b2e648ab2c8f18fb195", size = 13703552 },
    { url = "https://files.pythonhosted.org/packages/c1/ca/2f384720020c7b244d22508cb7ab23d95f179fcfff33c31a6eeba8d6c512/numpy-2.0.2-cp311-cp311-macosx_14_0_arm64.whl", hash = "sha256:807ec44583fd708a21d4a11d94aedf2f4f3c3719035c76a2bbe1fe8e217bdc57", size = 5298957 },
    { url = "https://files.pythonhosted.org/packages/0e/78/a3e4f9fb6aa4e6fdca0c5428e8ba039408514388cf62d89651aade838269/numpy-2.0.2-cp311-cp311-macosx_14_0_x86_64.whl", hash = "sha256:8cafab480740e22f8d833acefed5cc87ce276f4ece12fdaa2e8903db2f82897a", size = 6905573 },
    { url = "https://files.pythonhosted.org/packages/a0/72/cfc3a1beb2caf4efc9d0b38a15fe34025230da27e1c08cc2eb9bfb1c7231/numpy-2.0.2-cp311-cp311-manylinux_2_17_aarch64.manylinux2014_aarch64.whl", hash = "sha256:a15f476a45e6e5a3a79d8a14e62161d27ad897381fecfa4a09ed5322f2085669", size = 13914330 },
    { url = "https://files.pythonhosted.org/packages/ba/a8/c17acf65a931ce551fee11b72e8de63bf7e8a6f0e21add4c937c83563538/numpy-2.0.2-cp311-cp311-manylinux_2_17_x86_64.manylinux2014_x86_64.whl", hash = "sha256:13e689d772146140a252c3a28501da66dfecd77490b498b168b501835041f951", size = 19534895 },
    { url = "https://files.pythonhosted.org/packages/ba/86/8767f3d54f6ae0165749f84648da9dcc8cd78ab65d415494962c86fac80f/numpy-2.0.2-cp311-cp311-musllinux_1_1_x86_64.whl", hash = "sha256:9ea91dfb7c3d1c56a0e55657c0afb38cf1eeae4544c208dc465c3c9f3a7c09f9", size = 19937253 },
    { url = "https://files.pythonhosted.org/packages/df/87/f76450e6e1c14e5bb1eae6836478b1028e096fd02e85c1c37674606ab752/numpy-2.0.2-cp311-cp311-musllinux_1_2_aarch64.whl", hash = "sha256:c1c9307701fec8f3f7a1e6711f9089c06e6284b3afbbcd259f7791282d660a15", size = 14414074 },
    { url = "https://files.pythonhosted.org/packages/5c/ca/0f0f328e1e59f73754f06e1adfb909de43726d4f24c6a3f8805f34f2b0fa/numpy-2.0.2-cp311-cp311-win32.whl", hash = "sha256:a392a68bd329eafac5817e5aefeb39038c48b671afd242710b451e76090e81f4", size = 6470640 },
    { url = "https://files.pythonhosted.org/packages/eb/57/3a3f14d3a759dcf9bf6e9eda905794726b758819df4663f217d658a58695/numpy-2.0.2-cp311-cp311-win_amd64.whl", hash = "sha256:286cd40ce2b7d652a6f22efdfc6d1edf879440e53e76a75955bc0c826c7e64dc", size = 15910230 },
    { url = "https://files.pythonhosted.org/packages/45/40/2e117be60ec50d98fa08c2f8c48e09b3edea93cfcabd5a9ff6925d54b1c2/numpy-2.0.2-cp312-cp312-macosx_10_9_x86_64.whl", hash = "sha256:df55d490dea7934f330006d0f81e8551ba6010a5bf035a249ef61a94f21c500b", size = 20895803 },
    { url = "https://files.pythonhosted.org/packages/46/92/1b8b8dee833f53cef3e0a3f69b2374467789e0bb7399689582314df02651/numpy-2.0.2-cp312-cp312-macosx_11_0_arm64.whl", hash = "sha256:8df823f570d9adf0978347d1f926b2a867d5608f434a7cff7f7908c6570dcf5e", size = 13471835 },
    { url = "https://files.pythonhosted.org/packages/7f/19/e2793bde475f1edaea6945be141aef6c8b4c669b90c90a300a8954d08f0a/numpy-2.0.2-cp312-cp312-macosx_14_0_arm64.whl", hash = "sha256:9a92ae5c14811e390f3767053ff54eaee3bf84576d99a2456391401323f4ec2c", size = 5038499 },
    { url = "https://files.pythonhosted.org/packages/e3/ff/ddf6dac2ff0dd50a7327bcdba45cb0264d0e96bb44d33324853f781a8f3c/numpy-2.0.2-cp312-cp312-macosx_14_0_x86_64.whl", hash = "sha256:a842d573724391493a97a62ebbb8e731f8a5dcc5d285dfc99141ca15a3302d0c", size = 6633497 },
    { url = "https://files.pythonhosted.org/packages/72/21/67f36eac8e2d2cd652a2e69595a54128297cdcb1ff3931cfc87838874bd4/numpy-2.0.2-cp312-cp312-manylinux_2_17_aarch64.manylinux2014_aarch64.whl", hash = "sha256:c05e238064fc0610c840d1cf6a13bf63d7e391717d247f1bf0318172e759e692", size = 13621158 },
    { url = "https://files.pythonhosted.org/packages/39/68/e9f1126d757653496dbc096cb429014347a36b228f5a991dae2c6b6cfd40/numpy-2.0.2-cp312-cp312-manylinux_2_17_x86_64.manylinux2014_x86_64.whl", hash = "sha256:0123ffdaa88fa4ab64835dcbde75dcdf89c453c922f18dced6e27c90d1d0ec5a", size = 19236173 },
    { url = "https://files.pythonhosted.org/packages/d1/e9/1f5333281e4ebf483ba1c888b1d61ba7e78d7e910fdd8e6499667041cc35/numpy-2.0.2-cp312-cp312-musllinux_1_1_x86_64.whl", hash = "sha256:96a55f64139912d61de9137f11bf39a55ec8faec288c75a54f93dfd39f7eb40c", size = 19634174 },
    { url = "https://files.pythonhosted.org/packages/71/af/a469674070c8d8408384e3012e064299f7a2de540738a8e414dcfd639996/numpy-2.0.2-cp312-cp312-musllinux_1_2_aarch64.whl", hash = "sha256:ec9852fb39354b5a45a80bdab5ac02dd02b15f44b3804e9f00c556bf24b4bded", size = 14099701 },
    { url = "https://files.pythonhosted.org/packages/d0/3d/08ea9f239d0e0e939b6ca52ad403c84a2bce1bde301a8eb4888c1c1543f1/numpy-2.0.2-cp312-cp312-win32.whl", hash = "sha256:671bec6496f83202ed2d3c8fdc486a8fc86942f2e69ff0e986140339a63bcbe5", size = 6174313 },
    { url = "https://files.pythonhosted.org/packages/b2/b5/4ac39baebf1fdb2e72585c8352c56d063b6126be9fc95bd2bb5ef5770c20/numpy-2.0.2-cp312-cp312-win_amd64.whl", hash = "sha256:cfd41e13fdc257aa5778496b8caa5e856dc4896d4ccf01841daee1d96465467a", size = 15606179 },
    { url = "https://files.pythonhosted.org/packages/43/c1/41c8f6df3162b0c6ffd4437d729115704bd43363de0090c7f913cfbc2d89/numpy-2.0.2-cp39-cp39-macosx_10_9_x86_64.whl", hash = "sha256:9059e10581ce4093f735ed23f3b9d283b9d517ff46009ddd485f1747eb22653c", size = 21169942 },
    { url = "https://files.pythonhosted.org/packages/39/bc/fd298f308dcd232b56a4031fd6ddf11c43f9917fbc937e53762f7b5a3bb1/numpy-2.0.2-cp39-cp39-macosx_11_0_arm64.whl", hash = "sha256:423e89b23490805d2a5a96fe40ec507407b8ee786d66f7328be214f9679df6dd", size = 13711512 },
    { url = "https://files.pythonhosted.org/packages/96/ff/06d1aa3eeb1c614eda245c1ba4fb88c483bee6520d361641331872ac4b82/numpy-2.0.2-cp39-cp39-macosx_14_0_arm64.whl", hash = "sha256:2b2955fa6f11907cf7a70dab0d0755159bca87755e831e47932367fc8f2f2d0b", size = 5306976 },
    { url = "https://files.pythonhosted.org/packages/2d/98/121996dcfb10a6087a05e54453e28e58694a7db62c5a5a29cee14c6e047b/numpy-2.0.2-cp39-cp39-macosx_14_0_x86_64.whl", hash = "sha256:97032a27bd9d8988b9a97a8c4d2c9f2c15a81f61e2f21404d7e8ef00cb5be729", size = 6906494 },
    { url = "https://files.pythonhosted.org/packages/15/31/9dffc70da6b9bbf7968f6551967fc21156207366272c2a40b4ed6008dc9b/numpy-2.0.2-cp39-cp39-manylinux_2_17_aarch64.manylinux2014_aarch64.whl", hash = "sha256:1e795a8be3ddbac43274f18588329c72939870a16cae810c2b73461c40718ab1", size = 13912596 },
    { url = "https://files.pythonhosted.org/packages/b9/14/78635daab4b07c0930c919d451b8bf8c164774e6a3413aed04a6d95758ce/numpy-2.0.2-cp39-cp39-manylinux_2_17_x86_64.manylinux2014_x86_64.whl", hash = "sha256:f26b258c385842546006213344c50655ff1555a9338e2e5e02a0756dc3e803dd", size = 19526099 },
    { url = "https://files.pythonhosted.org/packages/26/4c/0eeca4614003077f68bfe7aac8b7496f04221865b3a5e7cb230c9d055afd/numpy-2.0.2-cp39-cp39-musllinux_1_1_x86_64.whl", hash = "sha256:5fec9451a7789926bcf7c2b8d187292c9f93ea30284802a0ab3f5be8ab36865d", size = 19932823 },
    { url = "https://files.pythonhosted.org/packages/f1/46/ea25b98b13dccaebddf1a803f8c748680d972e00507cd9bc6dcdb5aa2ac1/numpy-2.0.2-cp39-cp39-musllinux_1_2_aarch64.whl", hash = "sha256:9189427407d88ff25ecf8f12469d4d39d35bee1db5d39fc5c168c6f088a6956d", size = 14404424 },
    { url = "https://files.pythonhosted.org/packages/c8/a6/177dd88d95ecf07e722d21008b1b40e681a929eb9e329684d449c36586b2/numpy-2.0.2-cp39-cp39-win32.whl", hash = "sha256:905d16e0c60200656500c95b6b8dca5d109e23cb24abc701d41c02d74c6b3afa", size = 6476809 },
    { url = "https://files.pythonhosted.org/packages/ea/2b/7fc9f4e7ae5b507c1a3a21f0f15ed03e794c1242ea8a242ac158beb56034/numpy-2.0.2-cp39-cp39-win_amd64.whl", hash = "sha256:a3f4ab0caa7f053f6797fcd4e1e25caee367db3112ef2b6ef82d749530768c73", size = 15911314 },
    { url = "https://files.pythonhosted.org/packages/8f/3b/df5a870ac6a3be3a86856ce195ef42eec7ae50d2a202be1f5a4b3b340e14/numpy-2.0.2-pp39-pypy39_pp73-macosx_10_9_x86_64.whl", hash = "sha256:7f0a0c6f12e07fa94133c8a67404322845220c06a9e80e85999afe727f7438b8", size = 21025288 },
    { url = "https://files.pythonhosted.org/packages/2c/97/51af92f18d6f6f2d9ad8b482a99fb74e142d71372da5d834b3a2747a446e/numpy-2.0.2-pp39-pypy39_pp73-macosx_14_0_x86_64.whl", hash = "sha256:312950fdd060354350ed123c0e25a71327d3711584beaef30cdaa93320c392d4", size = 6762793 },
    { url = "https://files.pythonhosted.org/packages/12/46/de1fbd0c1b5ccaa7f9a005b66761533e2f6a3e560096682683a223631fe9/numpy-2.0.2-pp39-pypy39_pp73-manylinux_2_17_x86_64.manylinux2014_x86_64.whl", hash = "sha256:26df23238872200f63518dd2aa984cfca675d82469535dc7162dc2ee52d9dd5c", size = 19334885 },
    { url = "https://files.pythonhosted.org/packages/cc/dc/d330a6faefd92b446ec0f0dfea4c3207bb1fef3c4771d19cf4543efd2c78/numpy-2.0.2-pp39-pypy39_pp73-win_amd64.whl", hash = "sha256:a46288ec55ebbd58947d31d72be2c63cbf839f0a63b49cb755022310792a3385", size = 15828784 },
]

[[package]]
name = "numpy"
version = "2.2.4"
source = { registry = "https://pypi.org/simple" }
resolution-markers = [
    "python_full_version >= '3.11'",
    "python_full_version == '3.10.*'",
]
sdist = { url = "https://files.pythonhosted.org/packages/e1/78/31103410a57bc2c2b93a3597340a8119588571f6a4539067546cb9a0bfac/numpy-2.2.4.tar.gz", hash = "sha256:9ba03692a45d3eef66559efe1d1096c4b9b75c0986b5dff5530c378fb8331d4f", size = 20270701 }
wheels = [
    { url = "https://files.pythonhosted.org/packages/04/89/a79e86e5c1433926ed7d60cb267fb64aa578b6101ab645800fd43b4801de/numpy-2.2.4-cp310-cp310-macosx_10_9_x86_64.whl", hash = "sha256:8146f3550d627252269ac42ae660281d673eb6f8b32f113538e0cc2a9aed42b9", size = 21250661 },
    { url = "https://files.pythonhosted.org/packages/79/c2/f50921beb8afd60ed9589ad880332cfefdb805422210d327fb48f12b7a81/numpy-2.2.4-cp310-cp310-macosx_11_0_arm64.whl", hash = "sha256:e642d86b8f956098b564a45e6f6ce68a22c2c97a04f5acd3f221f57b8cb850ae", size = 14389926 },
    { url = "https://files.pythonhosted.org/packages/c7/b9/2c4e96130b0b0f97b0ef4a06d6dae3b39d058b21a5e2fa2decd7fd6b1c8f/numpy-2.2.4-cp310-cp310-macosx_14_0_arm64.whl", hash = "sha256:a84eda42bd12edc36eb5b53bbcc9b406820d3353f1994b6cfe453a33ff101775", size = 5428329 },
    { url = "https://files.pythonhosted.org/packages/7f/a5/3d7094aa898f4fc5c84cdfb26beeae780352d43f5d8bdec966c4393d644c/numpy-2.2.4-cp310-cp310-macosx_14_0_x86_64.whl", hash = "sha256:4ba5054787e89c59c593a4169830ab362ac2bee8a969249dc56e5d7d20ff8df9", size = 6963559 },
    { url = "https://files.pythonhosted.org/packages/4c/22/fb1be710a14434c09080dd4a0acc08939f612ec02efcb04b9e210474782d/numpy-2.2.4-cp310-cp310-manylinux_2_17_aarch64.manylinux2014_aarch64.whl", hash = "sha256:7716e4a9b7af82c06a2543c53ca476fa0b57e4d760481273e09da04b74ee6ee2", size = 14368066 },
    { url = "https://files.pythonhosted.org/packages/c2/07/2e5cc71193e3ef3a219ffcf6ca4858e46ea2be09c026ddd480d596b32867/numpy-2.2.4-cp310-cp310-manylinux_2_17_x86_64.manylinux2014_x86_64.whl", hash = "sha256:adf8c1d66f432ce577d0197dceaac2ac00c0759f573f28516246351c58a85020", size = 16417040 },
    { url = "https://files.pythonhosted.org/packages/1a/97/3b1537776ad9a6d1a41813818343745e8dd928a2916d4c9edcd9a8af1dac/numpy-2.2.4-cp310-cp310-musllinux_1_2_aarch64.whl", hash = "sha256:218f061d2faa73621fa23d6359442b0fc658d5b9a70801373625d958259eaca3", size = 15879862 },
    { url = "https://files.pythonhosted.org/packages/b0/b7/4472f603dd45ef36ff3d8e84e84fe02d9467c78f92cc121633dce6da307b/numpy-2.2.4-cp310-cp310-musllinux_1_2_x86_64.whl", hash = "sha256:df2f57871a96bbc1b69733cd4c51dc33bea66146b8c63cacbfed73eec0883017", size = 18206032 },
    { url = "https://files.pythonhosted.org/packages/0d/bd/6a092963fb82e6c5aa0d0440635827bbb2910da229545473bbb58c537ed3/numpy-2.2.4-cp310-cp310-win32.whl", hash = "sha256:a0258ad1f44f138b791327961caedffbf9612bfa504ab9597157806faa95194a", size = 6608517 },
    { url = "https://files.pythonhosted.org/packages/01/e3/cb04627bc2a1638948bc13e818df26495aa18e20d5be1ed95ab2b10b6847/numpy-2.2.4-cp310-cp310-win_amd64.whl", hash = "sha256:0d54974f9cf14acf49c60f0f7f4084b6579d24d439453d5fc5805d46a165b542", size = 12943498 },
    { url = "https://files.pythonhosted.org/packages/16/fb/09e778ee3a8ea0d4dc8329cca0a9c9e65fed847d08e37eba74cb7ed4b252/numpy-2.2.4-cp311-cp311-macosx_10_9_x86_64.whl", hash = "sha256:e9e0a277bb2eb5d8a7407e14688b85fd8ad628ee4e0c7930415687b6564207a4", size = 21254989 },
    { url = "https://files.pythonhosted.org/packages/a2/0a/1212befdbecab5d80eca3cde47d304cad986ad4eec7d85a42e0b6d2cc2ef/numpy-2.2.4-cp311-cp311-macosx_11_0_arm64.whl", hash = "sha256:9eeea959168ea555e556b8188da5fa7831e21d91ce031e95ce23747b7609f8a4", size = 14425910 },
    { url = "https://files.pythonhosted.org/packages/2b/3e/e7247c1d4f15086bb106c8d43c925b0b2ea20270224f5186fa48d4fb5cbd/numpy-2.2.4-cp311-cp311-macosx_14_0_arm64.whl", hash = "sha256:bd3ad3b0a40e713fc68f99ecfd07124195333f1e689387c180813f0e94309d6f", size = 5426490 },
    { url = "https://files.pythonhosted.org/packages/5d/fa/aa7cd6be51419b894c5787a8a93c3302a1ed4f82d35beb0613ec15bdd0e2/numpy-2.2.4-cp311-cp311-macosx_14_0_x86_64.whl", hash = "sha256:cf28633d64294969c019c6df4ff37f5698e8326db68cc2b66576a51fad634880", size = 6967754 },
    { url = "https://files.pythonhosted.org/packages/d5/ee/96457c943265de9fadeb3d2ffdbab003f7fba13d971084a9876affcda095/numpy-2.2.4-cp311-cp311-manylinux_2_17_aarch64.manylinux2014_aarch64.whl", hash = "sha256:2fa8fa7697ad1646b5c93de1719965844e004fcad23c91228aca1cf0800044a1", size = 14373079 },
    { url = "https://files.pythonhosted.org/packages/c5/5c/ceefca458559f0ccc7a982319f37ed07b0d7b526964ae6cc61f8ad1b6119/numpy-2.2.4-cp311-cp311-manylinux_2_17_x86_64.manylinux2014_x86_64.whl", hash = "sha256:f4162988a360a29af158aeb4a2f4f09ffed6a969c9776f8f3bdee9b06a8ab7e5", size = 16428819 },
    { url = "https://files.pythonhosted.org/packages/22/31/9b2ac8eee99e001eb6add9fa27514ef5e9faf176169057a12860af52704c/numpy-2.2.4-cp311-cp311-musllinux_1_2_aarch64.whl", hash = "sha256:892c10d6a73e0f14935c31229e03325a7b3093fafd6ce0af704be7f894d95687", size = 15881470 },
    { url = "https://files.pythonhosted.org/packages/f0/dc/8569b5f25ff30484b555ad8a3f537e0225d091abec386c9420cf5f7a2976/numpy-2.2.4-cp311-cp311-musllinux_1_2_x86_64.whl", hash = "sha256:db1f1c22173ac1c58db249ae48aa7ead29f534b9a948bc56828337aa84a32ed6", size = 18218144 },
    { url = "https://files.pythonhosted.org/packages/5e/05/463c023a39bdeb9bb43a99e7dee2c664cb68d5bb87d14f92482b9f6011cc/numpy-2.2.4-cp311-cp311-win32.whl", hash = "sha256:ea2bb7e2ae9e37d96835b3576a4fa4b3a97592fbea8ef7c3587078b0068b8f09", size = 6606368 },
    { url = "https://files.pythonhosted.org/packages/8b/72/10c1d2d82101c468a28adc35de6c77b308f288cfd0b88e1070f15b98e00c/numpy-2.2.4-cp311-cp311-win_amd64.whl", hash = "sha256:f7de08cbe5551911886d1ab60de58448c6df0f67d9feb7d1fb21e9875ef95e91", size = 12947526 },
    { url = "https://files.pythonhosted.org/packages/a2/30/182db21d4f2a95904cec1a6f779479ea1ac07c0647f064dea454ec650c42/numpy-2.2.4-cp312-cp312-macosx_10_13_x86_64.whl", hash = "sha256:a7b9084668aa0f64e64bd00d27ba5146ef1c3a8835f3bd912e7a9e01326804c4", size = 20947156 },
    { url = "https://files.pythonhosted.org/packages/24/6d/9483566acfbda6c62c6bc74b6e981c777229d2af93c8eb2469b26ac1b7bc/numpy-2.2.4-cp312-cp312-macosx_11_0_arm64.whl", hash = "sha256:dbe512c511956b893d2dacd007d955a3f03d555ae05cfa3ff1c1ff6df8851854", size = 14133092 },
    { url = "https://files.pythonhosted.org/packages/27/f6/dba8a258acbf9d2bed2525cdcbb9493ef9bae5199d7a9cb92ee7e9b2aea6/numpy-2.2.4-cp312-cp312-macosx_14_0_arm64.whl", hash = "sha256:bb649f8b207ab07caebba230d851b579a3c8711a851d29efe15008e31bb4de24", size = 5163515 },
    { url = "https://files.pythonhosted.org/packages/62/30/82116199d1c249446723c68f2c9da40d7f062551036f50b8c4caa42ae252/numpy-2.2.4-cp312-cp312-macosx_14_0_x86_64.whl", hash = "sha256:f34dc300df798742b3d06515aa2a0aee20941c13579d7a2f2e10af01ae4901ee", size = 6696558 },
    { url = "https://files.pythonhosted.org/packages/0e/b2/54122b3c6df5df3e87582b2e9430f1bdb63af4023c739ba300164c9ae503/numpy-2.2.4-cp312-cp312-manylinux_2_17_aarch64.manylinux2014_aarch64.whl", hash = "sha256:c3f7ac96b16955634e223b579a3e5798df59007ca43e8d451a0e6a50f6bfdfba", size = 14084742 },
    { url = "https://files.pythonhosted.org/packages/02/e2/e2cbb8d634151aab9528ef7b8bab52ee4ab10e076509285602c2a3a686e0/numpy-2.2.4-cp312-cp312-manylinux_2_17_x86_64.manylinux2014_x86_64.whl", hash = "sha256:4f92084defa704deadd4e0a5ab1dc52d8ac9e8a8ef617f3fbb853e79b0ea3592", size = 16134051 },
    { url = "https://files.pythonhosted.org/packages/8e/21/efd47800e4affc993e8be50c1b768de038363dd88865920439ef7b422c60/numpy-2.2.4-cp312-cp312-musllinux_1_2_aarch64.whl", hash = "sha256:7a4e84a6283b36632e2a5b56e121961f6542ab886bc9e12f8f9818b3c266bfbb", size = 15578972 },
    { url = "https://files.pythonhosted.org/packages/04/1e/f8bb88f6157045dd5d9b27ccf433d016981032690969aa5c19e332b138c0/numpy-2.2.4-cp312-cp312-musllinux_1_2_x86_64.whl", hash = "sha256:11c43995255eb4127115956495f43e9343736edb7fcdb0d973defd9de14cd84f", size = 17898106 },
    { url = "https://files.pythonhosted.org/packages/2b/93/df59a5a3897c1f036ae8ff845e45f4081bb06943039ae28a3c1c7c780f22/numpy-2.2.4-cp312-cp312-win32.whl", hash = "sha256:65ef3468b53269eb5fdb3a5c09508c032b793da03251d5f8722b1194f1790c00", size = 6311190 },
    { url = "https://files.pythonhosted.org/packages/46/69/8c4f928741c2a8efa255fdc7e9097527c6dc4e4df147e3cadc5d9357ce85/numpy-2.2.4-cp312-cp312-win_amd64.whl", hash = "sha256:2aad3c17ed2ff455b8eaafe06bcdae0062a1db77cb99f4b9cbb5f4ecb13c5146", size = 12644305 },
    { url = "https://files.pythonhosted.org/packages/2a/d0/bd5ad792e78017f5decfb2ecc947422a3669a34f775679a76317af671ffc/numpy-2.2.4-cp313-cp313-macosx_10_13_x86_64.whl", hash = "sha256:1cf4e5c6a278d620dee9ddeb487dc6a860f9b199eadeecc567f777daace1e9e7", size = 20933623 },
    { url = "https://files.pythonhosted.org/packages/c3/bc/2b3545766337b95409868f8e62053135bdc7fa2ce630aba983a2aa60b559/numpy-2.2.4-cp313-cp313-macosx_11_0_arm64.whl", hash = "sha256:1974afec0b479e50438fc3648974268f972e2d908ddb6d7fb634598cdb8260a0", size = 14148681 },
    { url = "https://files.pythonhosted.org/packages/6a/70/67b24d68a56551d43a6ec9fe8c5f91b526d4c1a46a6387b956bf2d64744e/numpy-2.2.4-cp313-cp313-macosx_14_0_arm64.whl", hash = "sha256:79bd5f0a02aa16808fcbc79a9a376a147cc1045f7dfe44c6e7d53fa8b8a79392", size = 5148759 },
    { url = "https://files.pythonhosted.org/packages/1c/8b/e2fc8a75fcb7be12d90b31477c9356c0cbb44abce7ffb36be39a0017afad/numpy-2.2.4-cp313-cp313-macosx_14_0_x86_64.whl", hash = "sha256:3387dd7232804b341165cedcb90694565a6015433ee076c6754775e85d86f1fc", size = 6683092 },
    { url = "https://files.pythonhosted.org/packages/13/73/41b7b27f169ecf368b52533edb72e56a133f9e86256e809e169362553b49/numpy-2.2.4-cp313-cp313-manylinux_2_17_aarch64.manylinux2014_aarch64.whl", hash = "sha256:6f527d8fdb0286fd2fd97a2a96c6be17ba4232da346931d967a0630050dfd298", size = 14081422 },
    { url = "https://files.pythonhosted.org/packages/4b/04/e208ff3ae3ddfbafc05910f89546382f15a3f10186b1f56bd99f159689c2/numpy-2.2.4-cp313-cp313-manylinux_2_17_x86_64.manylinux2014_x86_64.whl", hash = "sha256:bce43e386c16898b91e162e5baaad90c4b06f9dcbe36282490032cec98dc8ae7", size = 16132202 },
    { url = "https://files.pythonhosted.org/packages/fe/bc/2218160574d862d5e55f803d88ddcad88beff94791f9c5f86d67bd8fbf1c/numpy-2.2.4-cp313-cp313-musllinux_1_2_aarch64.whl", hash = "sha256:31504f970f563d99f71a3512d0c01a645b692b12a63630d6aafa0939e52361e6", size = 15573131 },
    { url = "https://files.pythonhosted.org/packages/a5/78/97c775bc4f05abc8a8426436b7cb1be806a02a2994b195945600855e3a25/numpy-2.2.4-cp313-cp313-musllinux_1_2_x86_64.whl", hash = "sha256:81413336ef121a6ba746892fad881a83351ee3e1e4011f52e97fba79233611fd", size = 17894270 },
    { url = "https://files.pythonhosted.org/packages/b9/eb/38c06217a5f6de27dcb41524ca95a44e395e6a1decdc0c99fec0832ce6ae/numpy-2.2.4-cp313-cp313-win32.whl", hash = "sha256:f486038e44caa08dbd97275a9a35a283a8f1d2f0ee60ac260a1790e76660833c", size = 6308141 },
    { url = "https://files.pythonhosted.org/packages/52/17/d0dd10ab6d125c6d11ffb6dfa3423c3571befab8358d4f85cd4471964fcd/numpy-2.2.4-cp313-cp313-win_amd64.whl", hash = "sha256:207a2b8441cc8b6a2a78c9ddc64d00d20c303d79fba08c577752f080c4007ee3", size = 12636885 },
    { url = "https://files.pythonhosted.org/packages/fa/e2/793288ede17a0fdc921172916efb40f3cbc2aa97e76c5c84aba6dc7e8747/numpy-2.2.4-cp313-cp313t-macosx_10_13_x86_64.whl", hash = "sha256:8120575cb4882318c791f839a4fd66161a6fa46f3f0a5e613071aae35b5dd8f8", size = 20961829 },
    { url = "https://files.pythonhosted.org/packages/3a/75/bb4573f6c462afd1ea5cbedcc362fe3e9bdbcc57aefd37c681be1155fbaa/numpy-2.2.4-cp313-cp313t-macosx_11_0_arm64.whl", hash = "sha256:a761ba0fa886a7bb33c6c8f6f20213735cb19642c580a931c625ee377ee8bd39", size = 14161419 },
    { url = "https://files.pythonhosted.org/packages/03/68/07b4cd01090ca46c7a336958b413cdbe75002286295f2addea767b7f16c9/numpy-2.2.4-cp313-cp313t-macosx_14_0_arm64.whl", hash = "sha256:ac0280f1ba4a4bfff363a99a6aceed4f8e123f8a9b234c89140f5e894e452ecd", size = 5196414 },
    { url = "https://files.pythonhosted.org/packages/a5/fd/d4a29478d622fedff5c4b4b4cedfc37a00691079623c0575978d2446db9e/numpy-2.2.4-cp313-cp313t-macosx_14_0_x86_64.whl", hash = "sha256:879cf3a9a2b53a4672a168c21375166171bc3932b7e21f622201811c43cdd3b0", size = 6709379 },
    { url = "https://files.pythonhosted.org/packages/41/78/96dddb75bb9be730b87c72f30ffdd62611aba234e4e460576a068c98eff6/numpy-2.2.4-cp313-cp313t-manylinux_2_17_aarch64.manylinux2014_aarch64.whl", hash = "sha256:f05d4198c1bacc9124018109c5fba2f3201dbe7ab6e92ff100494f236209c960", size = 14051725 },
    { url = "https://files.pythonhosted.org/packages/00/06/5306b8199bffac2a29d9119c11f457f6c7d41115a335b78d3f86fad4dbe8/numpy-2.2.4-cp313-cp313t-manylinux_2_17_x86_64.manylinux2014_x86_64.whl", hash = "sha256:e2f085ce2e813a50dfd0e01fbfc0c12bbe5d2063d99f8b29da30e544fb6483b8", size = 16101638 },
    { url = "https://files.pythonhosted.org/packages/fa/03/74c5b631ee1ded596945c12027649e6344614144369fd3ec1aaced782882/numpy-2.2.4-cp313-cp313t-musllinux_1_2_aarch64.whl", hash = "sha256:92bda934a791c01d6d9d8e038363c50918ef7c40601552a58ac84c9613a665bc", size = 15571717 },
    { url = "https://files.pythonhosted.org/packages/cb/dc/4fc7c0283abe0981e3b89f9b332a134e237dd476b0c018e1e21083310c31/numpy-2.2.4-cp313-cp313t-musllinux_1_2_x86_64.whl", hash = "sha256:ee4d528022f4c5ff67332469e10efe06a267e32f4067dc76bb7e2cddf3cd25ff", size = 17879998 },
    { url = "https://files.pythonhosted.org/packages/e5/2b/878576190c5cfa29ed896b518cc516aecc7c98a919e20706c12480465f43/numpy-2.2.4-cp313-cp313t-win32.whl", hash = "sha256:05c076d531e9998e7e694c36e8b349969c56eadd2cdcd07242958489d79a7286", size = 6366896 },
    { url = "https://files.pythonhosted.org/packages/3e/05/eb7eec66b95cf697f08c754ef26c3549d03ebd682819f794cb039574a0a6/numpy-2.2.4-cp313-cp313t-win_amd64.whl", hash = "sha256:188dcbca89834cc2e14eb2f106c96d6d46f200fe0200310fc29089657379c58d", size = 12739119 },
    { url = "https://files.pythonhosted.org/packages/b2/5c/f09c33a511aff41a098e6ef3498465d95f6360621034a3d95f47edbc9119/numpy-2.2.4-pp310-pypy310_pp73-macosx_10_15_x86_64.whl", hash = "sha256:7051ee569db5fbac144335e0f3b9c2337e0c8d5c9fee015f259a5bd70772b7e8", size = 21081956 },
    { url = "https://files.pythonhosted.org/packages/ba/30/74c48b3b6494c4b820b7fa1781d441e94d87a08daa5b35d222f06ba41a6f/numpy-2.2.4-pp310-pypy310_pp73-macosx_14_0_x86_64.whl", hash = "sha256:ab2939cd5bec30a7430cbdb2287b63151b77cf9624de0532d629c9a1c59b1d5c", size = 6827143 },
    { url = "https://files.pythonhosted.org/packages/54/f5/ab0d2f48b490535c7a80e05da4a98902b632369efc04f0e47bb31ca97d8f/numpy-2.2.4-pp310-pypy310_pp73-manylinux_2_17_x86_64.manylinux2014_x86_64.whl", hash = "sha256:d0f35b19894a9e08639fd60a1ec1978cb7f5f7f1eace62f38dd36be8aecdef4d", size = 16233350 },
    { url = "https://files.pythonhosted.org/packages/3b/3a/2f6d8c1f8e45d496bca6baaec93208035faeb40d5735c25afac092ec9a12/numpy-2.2.4-pp310-pypy310_pp73-win_amd64.whl", hash = "sha256:b4adfbbc64014976d2f91084915ca4e626fbf2057fb81af209c1a6d776d23e3d", size = 12857565 },
]

[[package]]
name = "packaging"
version = "24.2"
source = { registry = "https://pypi.org/simple" }
sdist = { url = "https://files.pythonhosted.org/packages/d0/63/68dbb6eb2de9cb10ee4c9c14a0148804425e13c4fb20d61cce69f53106da/packaging-24.2.tar.gz", hash = "sha256:c228a6dc5e932d346bc5739379109d49e8853dd8223571c7c5b55260edc0b97f", size = 163950 }
wheels = [
    { url = "https://files.pythonhosted.org/packages/88/ef/eb23f262cca3c0c4eb7ab1933c3b1f03d021f2c48f54763065b6f0e321be/packaging-24.2-py3-none-any.whl", hash = "sha256:09abb1bccd265c01f4a3aa3f7a7db064b36514d2cba19a2f694fe6150451a759", size = 65451 },
]

[[package]]
name = "pillow"
version = "11.1.0"
source = { registry = "https://pypi.org/simple" }
sdist = { url = "https://files.pythonhosted.org/packages/f3/af/c097e544e7bd278333db77933e535098c259609c4eb3b85381109602fb5b/pillow-11.1.0.tar.gz", hash = "sha256:368da70808b36d73b4b390a8ffac11069f8a5c85f29eff1f1b01bcf3ef5b2a20", size = 46742715 }
wheels = [
    { url = "https://files.pythonhosted.org/packages/50/1c/2dcea34ac3d7bc96a1fd1bd0a6e06a57c67167fec2cff8d95d88229a8817/pillow-11.1.0-cp310-cp310-macosx_10_10_x86_64.whl", hash = "sha256:e1abe69aca89514737465752b4bcaf8016de61b3be1397a8fc260ba33321b3a8", size = 3229983 },
    { url = "https://files.pythonhosted.org/packages/14/ca/6bec3df25e4c88432681de94a3531cc738bd85dea6c7aa6ab6f81ad8bd11/pillow-11.1.0-cp310-cp310-macosx_11_0_arm64.whl", hash = "sha256:c640e5a06869c75994624551f45e5506e4256562ead981cce820d5ab39ae2192", size = 3101831 },
    { url = "https://files.pythonhosted.org/packages/d4/2c/668e18e5521e46eb9667b09e501d8e07049eb5bfe39d56be0724a43117e6/pillow-11.1.0-cp310-cp310-manylinux_2_17_aarch64.manylinux2014_aarch64.whl", hash = "sha256:a07dba04c5e22824816b2615ad7a7484432d7f540e6fa86af60d2de57b0fcee2", size = 4314074 },
    { url = "https://files.pythonhosted.org/packages/02/80/79f99b714f0fc25f6a8499ecfd1f810df12aec170ea1e32a4f75746051ce/pillow-11.1.0-cp310-cp310-manylinux_2_17_x86_64.manylinux2014_x86_64.whl", hash = "sha256:e267b0ed063341f3e60acd25c05200df4193e15a4a5807075cd71225a2386e26", size = 4394933 },
    { url = "https://files.pythonhosted.org/packages/81/aa/8d4ad25dc11fd10a2001d5b8a80fdc0e564ac33b293bdfe04ed387e0fd95/pillow-11.1.0-cp310-cp310-manylinux_2_28_aarch64.whl", hash = "sha256:bd165131fd51697e22421d0e467997ad31621b74bfc0b75956608cb2906dda07", size = 4353349 },
    { url = "https://files.pythonhosted.org/packages/84/7a/cd0c3eaf4a28cb2a74bdd19129f7726277a7f30c4f8424cd27a62987d864/pillow-11.1.0-cp310-cp310-manylinux_2_28_x86_64.whl", hash = "sha256:abc56501c3fd148d60659aae0af6ddc149660469082859fa7b066a298bde9482", size = 4476532 },
    { url = "https://files.pythonhosted.org/packages/8f/8b/a907fdd3ae8f01c7670dfb1499c53c28e217c338b47a813af8d815e7ce97/pillow-11.1.0-cp310-cp310-musllinux_1_2_aarch64.whl", hash = "sha256:54ce1c9a16a9561b6d6d8cb30089ab1e5eb66918cb47d457bd996ef34182922e", size = 4279789 },
    { url = "https://files.pythonhosted.org/packages/6f/9a/9f139d9e8cccd661c3efbf6898967a9a337eb2e9be2b454ba0a09533100d/pillow-11.1.0-cp310-cp310-musllinux_1_2_x86_64.whl", hash = "sha256:73ddde795ee9b06257dac5ad42fcb07f3b9b813f8c1f7f870f402f4dc54b5269", size = 4413131 },
    { url = "https://files.pythonhosted.org/packages/a8/68/0d8d461f42a3f37432203c8e6df94da10ac8081b6d35af1c203bf3111088/pillow-11.1.0-cp310-cp310-win32.whl", hash = "sha256:3a5fe20a7b66e8135d7fd617b13272626a28278d0e578c98720d9ba4b2439d49", size = 2291213 },
    { url = "https://files.pythonhosted.org/packages/14/81/d0dff759a74ba87715509af9f6cb21fa21d93b02b3316ed43bda83664db9/pillow-11.1.0-cp310-cp310-win_amd64.whl", hash = "sha256:b6123aa4a59d75f06e9dd3dac5bf8bc9aa383121bb3dd9a7a612e05eabc9961a", size = 2625725 },
    { url = "https://files.pythonhosted.org/packages/ce/1f/8d50c096a1d58ef0584ddc37e6f602828515219e9d2428e14ce50f5ecad1/pillow-11.1.0-cp310-cp310-win_arm64.whl", hash = "sha256:a76da0a31da6fcae4210aa94fd779c65c75786bc9af06289cd1c184451ef7a65", size = 2375213 },
    { url = "https://files.pythonhosted.org/packages/dd/d6/2000bfd8d5414fb70cbbe52c8332f2283ff30ed66a9cde42716c8ecbe22c/pillow-11.1.0-cp311-cp311-macosx_10_10_x86_64.whl", hash = "sha256:e06695e0326d05b06833b40b7ef477e475d0b1ba3a6d27da1bb48c23209bf457", size = 3229968 },
    { url = "https://files.pythonhosted.org/packages/d9/45/3fe487010dd9ce0a06adf9b8ff4f273cc0a44536e234b0fad3532a42c15b/pillow-11.1.0-cp311-cp311-macosx_11_0_arm64.whl", hash = "sha256:96f82000e12f23e4f29346e42702b6ed9a2f2fea34a740dd5ffffcc8c539eb35", size = 3101806 },
    { url = "https://files.pythonhosted.org/packages/e3/72/776b3629c47d9d5f1c160113158a7a7ad177688d3a1159cd3b62ded5a33a/pillow-11.1.0-cp311-cp311-manylinux_2_17_aarch64.manylinux2014_aarch64.whl", hash = "sha256:a3cd561ded2cf2bbae44d4605837221b987c216cff94f49dfeed63488bb228d2", size = 4322283 },
    { url = "https://files.pythonhosted.org/packages/e4/c2/e25199e7e4e71d64eeb869f5b72c7ddec70e0a87926398785ab944d92375/pillow-11.1.0-cp311-cp311-manylinux_2_17_x86_64.manylinux2014_x86_64.whl", hash = "sha256:f189805c8be5ca5add39e6f899e6ce2ed824e65fb45f3c28cb2841911da19070", size = 4402945 },
    { url = "https://files.pythonhosted.org/packages/c1/ed/51d6136c9d5911f78632b1b86c45241c712c5a80ed7fa7f9120a5dff1eba/pillow-11.1.0-cp311-cp311-manylinux_2_28_aarch64.whl", hash = "sha256:dd0052e9db3474df30433f83a71b9b23bd9e4ef1de13d92df21a52c0303b8ab6", size = 4361228 },
    { url = "https://files.pythonhosted.org/packages/48/a4/fbfe9d5581d7b111b28f1d8c2762dee92e9821bb209af9fa83c940e507a0/pillow-11.1.0-cp311-cp311-manylinux_2_28_x86_64.whl", hash = "sha256:837060a8599b8f5d402e97197d4924f05a2e0d68756998345c829c33186217b1", size = 4484021 },
    { url = "https://files.pythonhosted.org/packages/39/db/0b3c1a5018117f3c1d4df671fb8e47d08937f27519e8614bbe86153b65a5/pillow-11.1.0-cp311-cp311-musllinux_1_2_aarch64.whl", hash = "sha256:aa8dd43daa836b9a8128dbe7d923423e5ad86f50a7a14dc688194b7be5c0dea2", size = 4287449 },
    { url = "https://files.pythonhosted.org/packages/d9/58/bc128da7fea8c89fc85e09f773c4901e95b5936000e6f303222490c052f3/pillow-11.1.0-cp311-cp311-musllinux_1_2_x86_64.whl", hash = "sha256:0a2f91f8a8b367e7a57c6e91cd25af510168091fb89ec5146003e424e1558a96", size = 4419972 },
    { url = "https://files.pythonhosted.org/packages/5f/bb/58f34379bde9fe197f51841c5bbe8830c28bbb6d3801f16a83b8f2ad37df/pillow-11.1.0-cp311-cp311-win32.whl", hash = "sha256:c12fc111ef090845de2bb15009372175d76ac99969bdf31e2ce9b42e4b8cd88f", size = 2291201 },
    { url = "https://files.pythonhosted.org/packages/3a/c6/fce9255272bcf0c39e15abd2f8fd8429a954cf344469eaceb9d0d1366913/pillow-11.1.0-cp311-cp311-win_amd64.whl", hash = "sha256:fbd43429d0d7ed6533b25fc993861b8fd512c42d04514a0dd6337fb3ccf22761", size = 2625686 },
    { url = "https://files.pythonhosted.org/packages/c8/52/8ba066d569d932365509054859f74f2a9abee273edcef5cd75e4bc3e831e/pillow-11.1.0-cp311-cp311-win_arm64.whl", hash = "sha256:f7955ecf5609dee9442cbface754f2c6e541d9e6eda87fad7f7a989b0bdb9d71", size = 2375194 },
    { url = "https://files.pythonhosted.org/packages/95/20/9ce6ed62c91c073fcaa23d216e68289e19d95fb8188b9fb7a63d36771db8/pillow-11.1.0-cp312-cp312-macosx_10_13_x86_64.whl", hash = "sha256:2062ffb1d36544d42fcaa277b069c88b01bb7298f4efa06731a7fd6cc290b81a", size = 3226818 },
    { url = "https://files.pythonhosted.org/packages/b9/d8/f6004d98579a2596c098d1e30d10b248798cceff82d2b77aa914875bfea1/pillow-11.1.0-cp312-cp312-macosx_11_0_arm64.whl", hash = "sha256:a85b653980faad27e88b141348707ceeef8a1186f75ecc600c395dcac19f385b", size = 3101662 },
    { url = "https://files.pythonhosted.org/packages/08/d9/892e705f90051c7a2574d9f24579c9e100c828700d78a63239676f960b74/pillow-11.1.0-cp312-cp312-manylinux_2_17_aarch64.manylinux2014_aarch64.whl", hash = "sha256:9409c080586d1f683df3f184f20e36fb647f2e0bc3988094d4fd8c9f4eb1b3b3", size = 4329317 },
    { url = "https://files.pythonhosted.org/packages/8c/aa/7f29711f26680eab0bcd3ecdd6d23ed6bce180d82e3f6380fb7ae35fcf3b/pillow-11.1.0-cp312-cp312-manylinux_2_17_x86_64.manylinux2014_x86_64.whl", hash = "sha256:7fdadc077553621911f27ce206ffcbec7d3f8d7b50e0da39f10997e8e2bb7f6a", size = 4412999 },
    { url = "https://files.pythonhosted.org/packages/c8/c4/8f0fe3b9e0f7196f6d0bbb151f9fba323d72a41da068610c4c960b16632a/pillow-11.1.0-cp312-cp312-manylinux_2_28_aarch64.whl", hash = "sha256:93a18841d09bcdd774dcdc308e4537e1f867b3dec059c131fde0327899734aa1", size = 4368819 },
    { url = "https://files.pythonhosted.org/packages/38/0d/84200ed6a871ce386ddc82904bfadc0c6b28b0c0ec78176871a4679e40b3/pillow-11.1.0-cp312-cp312-manylinux_2_28_x86_64.whl", hash = "sha256:9aa9aeddeed452b2f616ff5507459e7bab436916ccb10961c4a382cd3e03f47f", size = 4496081 },
    { url = "https://files.pythonhosted.org/packages/84/9c/9bcd66f714d7e25b64118e3952d52841a4babc6d97b6d28e2261c52045d4/pillow-11.1.0-cp312-cp312-musllinux_1_2_aarch64.whl", hash = "sha256:3cdcdb0b896e981678eee140d882b70092dac83ac1cdf6b3a60e2216a73f2b91", size = 4296513 },
    { url = "https://files.pythonhosted.org/packages/db/61/ada2a226e22da011b45f7104c95ebda1b63dcbb0c378ad0f7c2a710f8fd2/pillow-11.1.0-cp312-cp312-musllinux_1_2_x86_64.whl", hash = "sha256:36ba10b9cb413e7c7dfa3e189aba252deee0602c86c309799da5a74009ac7a1c", size = 4431298 },
    { url = "https://files.pythonhosted.org/packages/e7/c4/fc6e86750523f367923522014b821c11ebc5ad402e659d8c9d09b3c9d70c/pillow-11.1.0-cp312-cp312-win32.whl", hash = "sha256:cfd5cd998c2e36a862d0e27b2df63237e67273f2fc78f47445b14e73a810e7e6", size = 2291630 },
    { url = "https://files.pythonhosted.org/packages/08/5c/2104299949b9d504baf3f4d35f73dbd14ef31bbd1ddc2c1b66a5b7dfda44/pillow-11.1.0-cp312-cp312-win_amd64.whl", hash = "sha256:a697cd8ba0383bba3d2d3ada02b34ed268cb548b369943cd349007730c92bddf", size = 2626369 },
    { url = "https://files.pythonhosted.org/packages/37/f3/9b18362206b244167c958984b57c7f70a0289bfb59a530dd8af5f699b910/pillow-11.1.0-cp312-cp312-win_arm64.whl", hash = "sha256:4dd43a78897793f60766563969442020e90eb7847463eca901e41ba186a7d4a5", size = 2375240 },
    { url = "https://files.pythonhosted.org/packages/b3/31/9ca79cafdce364fd5c980cd3416c20ce1bebd235b470d262f9d24d810184/pillow-11.1.0-cp313-cp313-macosx_10_13_x86_64.whl", hash = "sha256:ae98e14432d458fc3de11a77ccb3ae65ddce70f730e7c76140653048c71bfcbc", size = 3226640 },
    { url = "https://files.pythonhosted.org/packages/ac/0f/ff07ad45a1f172a497aa393b13a9d81a32e1477ef0e869d030e3c1532521/pillow-11.1.0-cp313-cp313-macosx_11_0_arm64.whl", hash = "sha256:cc1331b6d5a6e144aeb5e626f4375f5b7ae9934ba620c0ac6b3e43d5e683a0f0", size = 3101437 },
    { url = "https://files.pythonhosted.org/packages/08/2f/9906fca87a68d29ec4530be1f893149e0cb64a86d1f9f70a7cfcdfe8ae44/pillow-11.1.0-cp313-cp313-manylinux_2_17_aarch64.manylinux2014_aarch64.whl", hash = "sha256:758e9d4ef15d3560214cddbc97b8ef3ef86ce04d62ddac17ad39ba87e89bd3b1", size = 4326605 },
    { url = "https://files.pythonhosted.org/packages/b0/0f/f3547ee15b145bc5c8b336401b2d4c9d9da67da9dcb572d7c0d4103d2c69/pillow-11.1.0-cp313-cp313-manylinux_2_17_x86_64.manylinux2014_x86_64.whl", hash = "sha256:b523466b1a31d0dcef7c5be1f20b942919b62fd6e9a9be199d035509cbefc0ec", size = 4411173 },
    { url = "https://files.pythonhosted.org/packages/b1/df/bf8176aa5db515c5de584c5e00df9bab0713548fd780c82a86cba2c2fedb/pillow-11.1.0-cp313-cp313-manylinux_2_28_aarch64.whl", hash = "sha256:9044b5e4f7083f209c4e35aa5dd54b1dd5b112b108648f5c902ad586d4f945c5", size = 4369145 },
    { url = "https://files.pythonhosted.org/packages/de/7c/7433122d1cfadc740f577cb55526fdc39129a648ac65ce64db2eb7209277/pillow-11.1.0-cp313-cp313-manylinux_2_28_x86_64.whl", hash = "sha256:3764d53e09cdedd91bee65c2527815d315c6b90d7b8b79759cc48d7bf5d4f114", size = 4496340 },
    { url = "https://files.pythonhosted.org/packages/25/46/dd94b93ca6bd555588835f2504bd90c00d5438fe131cf01cfa0c5131a19d/pillow-11.1.0-cp313-cp313-musllinux_1_2_aarch64.whl", hash = "sha256:31eba6bbdd27dde97b0174ddf0297d7a9c3a507a8a1480e1e60ef914fe23d352", size = 4296906 },
    { url = "https://files.pythonhosted.org/packages/a8/28/2f9d32014dfc7753e586db9add35b8a41b7a3b46540e965cb6d6bc607bd2/pillow-11.1.0-cp313-cp313-musllinux_1_2_x86_64.whl", hash = "sha256:b5d658fbd9f0d6eea113aea286b21d3cd4d3fd978157cbf2447a6035916506d3", size = 4431759 },
    { url = "https://files.pythonhosted.org/packages/33/48/19c2cbe7403870fbe8b7737d19eb013f46299cdfe4501573367f6396c775/pillow-11.1.0-cp313-cp313-win32.whl", hash = "sha256:f86d3a7a9af5d826744fabf4afd15b9dfef44fe69a98541f666f66fbb8d3fef9", size = 2291657 },
    { url = "https://files.pythonhosted.org/packages/3b/ad/285c556747d34c399f332ba7c1a595ba245796ef3e22eae190f5364bb62b/pillow-11.1.0-cp313-cp313-win_amd64.whl", hash = "sha256:593c5fd6be85da83656b93ffcccc2312d2d149d251e98588b14fbc288fd8909c", size = 2626304 },
    { url = "https://files.pythonhosted.org/packages/e5/7b/ef35a71163bf36db06e9c8729608f78dedf032fc8313d19bd4be5c2588f3/pillow-11.1.0-cp313-cp313-win_arm64.whl", hash = "sha256:11633d58b6ee5733bde153a8dafd25e505ea3d32e261accd388827ee987baf65", size = 2375117 },
    { url = "https://files.pythonhosted.org/packages/79/30/77f54228401e84d6791354888549b45824ab0ffde659bafa67956303a09f/pillow-11.1.0-cp313-cp313t-macosx_10_13_x86_64.whl", hash = "sha256:70ca5ef3b3b1c4a0812b5c63c57c23b63e53bc38e758b37a951e5bc466449861", size = 3230060 },
    { url = "https://files.pythonhosted.org/packages/ce/b1/56723b74b07dd64c1010fee011951ea9c35a43d8020acd03111f14298225/pillow-11.1.0-cp313-cp313t-macosx_11_0_arm64.whl", hash = "sha256:8000376f139d4d38d6851eb149b321a52bb8893a88dae8ee7d95840431977081", size = 3106192 },
    { url = "https://files.pythonhosted.org/packages/e1/cd/7bf7180e08f80a4dcc6b4c3a0aa9e0b0ae57168562726a05dc8aa8fa66b0/pillow-11.1.0-cp313-cp313t-manylinux_2_17_x86_64.manylinux2014_x86_64.whl", hash = "sha256:9ee85f0696a17dd28fbcfceb59f9510aa71934b483d1f5601d1030c3c8304f3c", size = 4446805 },
    { url = "https://files.pythonhosted.org/packages/97/42/87c856ea30c8ed97e8efbe672b58c8304dee0573f8c7cab62ae9e31db6ae/pillow-11.1.0-cp313-cp313t-manylinux_2_28_x86_64.whl", hash = "sha256:dd0e081319328928531df7a0e63621caf67652c8464303fd102141b785ef9547", size = 4530623 },
    { url = "https://files.pythonhosted.org/packages/ff/41/026879e90c84a88e33fb00cc6bd915ac2743c67e87a18f80270dfe3c2041/pillow-11.1.0-cp313-cp313t-musllinux_1_2_x86_64.whl", hash = "sha256:e63e4e5081de46517099dc30abe418122f54531a6ae2ebc8680bcd7096860eab", size = 4465191 },
    { url = "https://files.pythonhosted.org/packages/e5/fb/a7960e838bc5df57a2ce23183bfd2290d97c33028b96bde332a9057834d3/pillow-11.1.0-cp313-cp313t-win32.whl", hash = "sha256:dda60aa465b861324e65a78c9f5cf0f4bc713e4309f83bc387be158b077963d9", size = 2295494 },
    { url = "https://files.pythonhosted.org/packages/d7/6c/6ec83ee2f6f0fda8d4cf89045c6be4b0373ebfc363ba8538f8c999f63fcd/pillow-11.1.0-cp313-cp313t-win_amd64.whl", hash = "sha256:ad5db5781c774ab9a9b2c4302bbf0c1014960a0a7be63278d13ae6fdf88126fe", size = 2631595 },
    { url = "https://files.pythonhosted.org/packages/cf/6c/41c21c6c8af92b9fea313aa47c75de49e2f9a467964ee33eb0135d47eb64/pillow-11.1.0-cp313-cp313t-win_arm64.whl", hash = "sha256:67cd427c68926108778a9005f2a04adbd5e67c442ed21d95389fe1d595458756", size = 2377651 },
    { url = "https://files.pythonhosted.org/packages/9a/1f/9df5ac77491fddd2e36c352d16976dc11fbe6ab842f5df85fd7e31b847b9/pillow-11.1.0-cp39-cp39-macosx_10_10_x86_64.whl", hash = "sha256:bf902d7413c82a1bfa08b06a070876132a5ae6b2388e2712aab3a7cbc02205c6", size = 3229995 },
    { url = "https://files.pythonhosted.org/packages/a6/62/c7b359e924dca274173b04922ac06aa63614f7e934d132f2fe1d852509aa/pillow-11.1.0-cp39-cp39-macosx_11_0_arm64.whl", hash = "sha256:c1eec9d950b6fe688edee07138993e54ee4ae634c51443cfb7c1e7613322718e", size = 3101890 },
    { url = "https://files.pythonhosted.org/packages/7b/63/136f21340a434de895b62bcf2c386005a8aa24066c4facd619f5e0e9f283/pillow-11.1.0-cp39-cp39-manylinux_2_17_aarch64.manylinux2014_aarch64.whl", hash = "sha256:8e275ee4cb11c262bd108ab2081f750db2a1c0b8c12c1897f27b160c8bd57bbc", size = 4310366 },
    { url = "https://files.pythonhosted.org/packages/f6/46/0bd0ca03d9d1164a7fa33d285ef6d1c438e963d0c8770e4c5b3737ef5abe/pillow-11.1.0-cp39-cp39-manylinux_2_17_x86_64.manylinux2014_x86_64.whl", hash = "sha256:4db853948ce4e718f2fc775b75c37ba2efb6aaea41a1a5fc57f0af59eee774b2", size = 4391582 },
    { url = "https://files.pythonhosted.org/packages/0c/55/f182db572b28bd833b8e806f933f782ceb2df64c40e4d8bd3d4226a46eca/pillow-11.1.0-cp39-cp39-manylinux_2_28_aarch64.whl", hash = "sha256:ab8a209b8485d3db694fa97a896d96dd6533d63c22829043fd9de627060beade", size = 4350278 },
    { url = "https://files.pythonhosted.org/packages/75/fb/e330fdbbcbc4744214b5f53b84d9d8a9f4ffbebc2e9c2ac10475386e3296/pillow-11.1.0-cp39-cp39-manylinux_2_28_x86_64.whl", hash = "sha256:54251ef02a2309b5eec99d151ebf5c9904b77976c8abdcbce7891ed22df53884", size = 4471768 },
    { url = "https://files.pythonhosted.org/packages/eb/51/20ee6c4da4448d7a67ffb720a5fcdb965115a78e211a1f58f9845ae15f86/pillow-11.1.0-cp39-cp39-musllinux_1_2_aarch64.whl", hash = "sha256:5bb94705aea800051a743aa4874bb1397d4695fb0583ba5e425ee0328757f196", size = 4276549 },
    { url = "https://files.pythonhosted.org/packages/37/f2/a25c0bdaa6d6fd5cc3d4a6f65b5a7ea46e7af58bee00a98efe0a5af79c58/pillow-11.1.0-cp39-cp39-musllinux_1_2_x86_64.whl", hash = "sha256:89dbdb3e6e9594d512780a5a1c42801879628b38e3efc7038094430844e271d8", size = 4409350 },
    { url = "https://files.pythonhosted.org/packages/12/a7/06687947604cd3e47abeea1b78b65d34ffce7feab03cfe0dd985f115dca3/pillow-11.1.0-cp39-cp39-win32.whl", hash = "sha256:e5449ca63da169a2e6068dd0e2fcc8d91f9558aba89ff6d02121ca8ab11e79e5", size = 2291271 },
    { url = "https://files.pythonhosted.org/packages/21/a6/f51d47675940b5c63b08ff0575b3518428b4acb891f88526fa4ee1edab6f/pillow-11.1.0-cp39-cp39-win_amd64.whl", hash = "sha256:3362c6ca227e65c54bf71a5f88b3d4565ff1bcbc63ae72c34b07bbb1cc59a43f", size = 2625783 },
    { url = "https://files.pythonhosted.org/packages/95/56/97750bd33e68648fa432dfadcb8ede7624bd905822d42262d34bcebdd9d7/pillow-11.1.0-cp39-cp39-win_arm64.whl", hash = "sha256:b20be51b37a75cc54c2c55def3fa2c65bb94ba859dde241cd0a4fd302de5ae0a", size = 2375193 },
    { url = "https://files.pythonhosted.org/packages/fa/c5/389961578fb677b8b3244fcd934f720ed25a148b9a5cc81c91bdf59d8588/pillow-11.1.0-pp310-pypy310_pp73-macosx_10_15_x86_64.whl", hash = "sha256:8c730dc3a83e5ac137fbc92dfcfe1511ce3b2b5d7578315b63dbbb76f7f51d90", size = 3198345 },
    { url = "https://files.pythonhosted.org/packages/c4/fa/803c0e50ffee74d4b965229e816af55276eac1d5806712de86f9371858fd/pillow-11.1.0-pp310-pypy310_pp73-macosx_11_0_arm64.whl", hash = "sha256:7d33d2fae0e8b170b6a6c57400e077412240f6f5bb2a342cf1ee512a787942bb", size = 3072938 },
    { url = "https://files.pythonhosted.org/packages/dc/67/2a3a5f8012b5d8c63fe53958ba906c1b1d0482ebed5618057ef4d22f8076/pillow-11.1.0-pp310-pypy310_pp73-manylinux_2_17_aarch64.manylinux2014_aarch64.whl", hash = "sha256:a8d65b38173085f24bc07f8b6c505cbb7418009fa1a1fcb111b1f4961814a442", size = 3400049 },
    { url = "https://files.pythonhosted.org/packages/e5/a0/514f0d317446c98c478d1872497eb92e7cde67003fed74f696441e647446/pillow-11.1.0-pp310-pypy310_pp73-manylinux_2_17_x86_64.manylinux2014_x86_64.whl", hash = "sha256:015c6e863faa4779251436db398ae75051469f7c903b043a48f078e437656f83", size = 3422431 },
    { url = "https://files.pythonhosted.org/packages/cd/00/20f40a935514037b7d3f87adfc87d2c538430ea625b63b3af8c3f5578e72/pillow-11.1.0-pp310-pypy310_pp73-manylinux_2_28_aarch64.whl", hash = "sha256:d44ff19eea13ae4acdaaab0179fa68c0c6f2f45d66a4d8ec1eda7d6cecbcc15f", size = 3446208 },
    { url = "https://files.pythonhosted.org/packages/28/3c/7de681727963043e093c72e6c3348411b0185eab3263100d4490234ba2f6/pillow-11.1.0-pp310-pypy310_pp73-manylinux_2_28_x86_64.whl", hash = "sha256:d3d8da4a631471dfaf94c10c85f5277b1f8e42ac42bade1ac67da4b4a7359b73", size = 3509746 },
    { url = "https://files.pythonhosted.org/packages/41/67/936f9814bdd74b2dfd4822f1f7725ab5d8ff4103919a1664eb4874c58b2f/pillow-11.1.0-pp310-pypy310_pp73-win_amd64.whl", hash = "sha256:4637b88343166249fe8aa94e7c4a62a180c4b3898283bb5d3d2fd5fe10d8e4e0", size = 2626353 },
]

[[package]]
name = "platformdirs"
version = "4.3.7"
source = { registry = "https://pypi.org/simple" }
sdist = { url = "https://files.pythonhosted.org/packages/b6/2d/7d512a3913d60623e7eb945c6d1b4f0bddf1d0b7ada5225274c87e5b53d1/platformdirs-4.3.7.tar.gz", hash = "sha256:eb437d586b6a0986388f0d6f74aa0cde27b48d0e3d66843640bfb6bdcdb6e351", size = 21291 }
wheels = [
    { url = "https://files.pythonhosted.org/packages/6d/45/59578566b3275b8fd9157885918fcd0c4d74162928a5310926887b856a51/platformdirs-4.3.7-py3-none-any.whl", hash = "sha256:a03875334331946f13c549dbd8f4bac7a13a50a895a0eb1e8c6a8ace80d40a94", size = 18499 },
]

[[package]]
name = "plothist"
source = { editable = "." }
dependencies = [
    { name = "boost-histogram" },
    { name = "matplotlib", version = "3.9.4", source = { registry = "https://pypi.org/simple" }, marker = "python_full_version < '3.10'" },
    { name = "matplotlib", version = "3.10.1", source = { registry = "https://pypi.org/simple" }, marker = "python_full_version >= '3.10'" },
    { name = "numpy", version = "2.0.2", source = { registry = "https://pypi.org/simple" }, marker = "python_full_version < '3.10'" },
    { name = "numpy", version = "2.2.4", source = { registry = "https://pypi.org/simple" }, marker = "python_full_version >= '3.10'" },
    { name = "plothist-utils" },
    { name = "pyyaml" },
    { name = "requests" },
    { name = "scipy", version = "1.13.1", source = { registry = "https://pypi.org/simple" }, marker = "python_full_version < '3.10'" },
    { name = "scipy", version = "1.15.2", source = { registry = "https://pypi.org/simple" }, marker = "python_full_version >= '3.10'" },
]

[package.dev-dependencies]
dev = [
    { name = "pre-commit" },
]
docs = [
    { name = "sphinx-copybutton" },
    { name = "sphinx-gallery" },
    { name = "sphinx-rtd-theme" },
]
test = [
    { name = "pytest" },
    { name = "pytest-cov" },
]

[package.metadata]
requires-dist = [
    { name = "boost-histogram", specifier = ">=1.4.0" },
    { name = "matplotlib", specifier = ">=3.0" },
    { name = "numpy", specifier = ">=1.14.5" },
    { name = "plothist-utils", specifier = ">=0.0.1" },
    { name = "pyyaml", specifier = ">=5.3.1" },
    { name = "requests", specifier = ">=2.25.0" },
    { name = "scipy", specifier = ">=1.6.0" },
]

[package.metadata.requires-dev]
dev = [{ name = "pre-commit", specifier = ">=4.1.0" }]
docs = [
<<<<<<< HEAD
    { name = "sphinx-gallery", specifier = ">=0.17.0" },
    { name = "sphinx-rtd-theme", specifier = ">=3.0.0" },
=======
    { name = "sphinx-copybutton" },
    { name = "sphinx-gallery" },
    { name = "sphinx-rtd-theme" },
>>>>>>> 70cec6d5
]
test = [
    { name = "pytest", specifier = ">=8.3.5" },
    { name = "pytest-cov", specifier = ">=4.1.0" },
]

[[package]]
name = "plothist-utils"
version = "0.0.1"
source = { registry = "https://pypi.org/simple" }
dependencies = [
    { name = "numpy", version = "2.0.2", source = { registry = "https://pypi.org/simple" }, marker = "python_full_version < '3.10'" },
    { name = "numpy", version = "2.2.4", source = { registry = "https://pypi.org/simple" }, marker = "python_full_version >= '3.10'" },
]
sdist = { url = "https://files.pythonhosted.org/packages/ea/c6/ce0f7c948bc6d94cf140de7ed4418fbc6e785cb2b60eac4b4bb8148d109d/plothist_utils-0.0.1.tar.gz", hash = "sha256:85d390e728db3b8e75f57a7a6947676b09682a4625761f8cb4537e11cbfac4fe", size = 6241366 }
wheels = [
    { url = "https://files.pythonhosted.org/packages/68/4a/4279aec5500caf4e58192cdd9673b933b4dd102e5da31620b5f3bc1a4f7f/plothist_utils-0.0.1-py3-none-any.whl", hash = "sha256:e0d80fa225a84ef742d0912fc56c8a2590ac7711e5dfdca3bcbb24e6bb6baf32", size = 6177098 },
]

[[package]]
name = "pluggy"
version = "1.5.0"
source = { registry = "https://pypi.org/simple" }
sdist = { url = "https://files.pythonhosted.org/packages/96/2d/02d4312c973c6050a18b314a5ad0b3210edb65a906f868e31c111dede4a6/pluggy-1.5.0.tar.gz", hash = "sha256:2cffa88e94fdc978c4c574f15f9e59b7f4201d439195c3715ca9e2486f1d0cf1", size = 67955 }
wheels = [
    { url = "https://files.pythonhosted.org/packages/88/5f/e351af9a41f866ac3f1fac4ca0613908d9a41741cfcf2228f4ad853b697d/pluggy-1.5.0-py3-none-any.whl", hash = "sha256:44e1ad92c8ca002de6377e165f3e0f1be63266ab4d554740532335b9d75ea669", size = 20556 },
]

[[package]]
name = "pre-commit"
version = "4.2.0"
source = { registry = "https://pypi.org/simple" }
dependencies = [
    { name = "cfgv" },
    { name = "identify" },
    { name = "nodeenv" },
    { name = "pyyaml" },
    { name = "virtualenv" },
]
sdist = { url = "https://files.pythonhosted.org/packages/08/39/679ca9b26c7bb2999ff122d50faa301e49af82ca9c066ec061cfbc0c6784/pre_commit-4.2.0.tar.gz", hash = "sha256:601283b9757afd87d40c4c4a9b2b5de9637a8ea02eaff7adc2d0fb4e04841146", size = 193424 }
wheels = [
    { url = "https://files.pythonhosted.org/packages/88/74/a88bf1b1efeae488a0c0b7bdf71429c313722d1fc0f377537fbe554e6180/pre_commit-4.2.0-py2.py3-none-any.whl", hash = "sha256:a009ca7205f1eb497d10b845e52c838a98b6cdd2102a6c8e4540e94ee75c58bd", size = 220707 },
]

[[package]]
name = "pygments"
version = "2.19.1"
source = { registry = "https://pypi.org/simple" }
sdist = { url = "https://files.pythonhosted.org/packages/7c/2d/c3338d48ea6cc0feb8446d8e6937e1408088a72a39937982cc6111d17f84/pygments-2.19.1.tar.gz", hash = "sha256:61c16d2a8576dc0649d9f39e089b5f02bcd27fba10d8fb4dcc28173f7a45151f", size = 4968581 }
wheels = [
    { url = "https://files.pythonhosted.org/packages/8a/0b/9fcc47d19c48b59121088dd6da2488a49d5f72dacf8262e2790a1d2c7d15/pygments-2.19.1-py3-none-any.whl", hash = "sha256:9ea1544ad55cecf4b8242fab6dd35a93bbce657034b0611ee383099054ab6d8c", size = 1225293 },
]

[[package]]
name = "pyparsing"
version = "3.2.3"
source = { registry = "https://pypi.org/simple" }
sdist = { url = "https://files.pythonhosted.org/packages/bb/22/f1129e69d94ffff626bdb5c835506b3a5b4f3d070f17ea295e12c2c6f60f/pyparsing-3.2.3.tar.gz", hash = "sha256:b9c13f1ab8b3b542f72e28f634bad4de758ab3ce4546e4301970ad6fa77c38be", size = 1088608 }
wheels = [
    { url = "https://files.pythonhosted.org/packages/05/e7/df2285f3d08fee213f2d041540fa4fc9ca6c2d44cf36d3a035bf2a8d2bcc/pyparsing-3.2.3-py3-none-any.whl", hash = "sha256:a749938e02d6fd0b59b356ca504a24982314bb090c383e3cf201c95ef7e2bfcf", size = 111120 },
]

[[package]]
name = "pytest"
version = "8.3.5"
source = { registry = "https://pypi.org/simple" }
dependencies = [
    { name = "colorama", marker = "sys_platform == 'win32'" },
    { name = "exceptiongroup", marker = "python_full_version < '3.11'" },
    { name = "iniconfig" },
    { name = "packaging" },
    { name = "pluggy" },
    { name = "tomli", marker = "python_full_version < '3.11'" },
]
sdist = { url = "https://files.pythonhosted.org/packages/ae/3c/c9d525a414d506893f0cd8a8d0de7706446213181570cdbd766691164e40/pytest-8.3.5.tar.gz", hash = "sha256:f4efe70cc14e511565ac476b57c279e12a855b11f48f212af1080ef2263d3845", size = 1450891 }
wheels = [
    { url = "https://files.pythonhosted.org/packages/30/3d/64ad57c803f1fa1e963a7946b6e0fea4a70df53c1a7fed304586539c2bac/pytest-8.3.5-py3-none-any.whl", hash = "sha256:c69214aa47deac29fad6c2a4f590b9c4a9fdb16a403176fe154b79c0b4d4d820", size = 343634 },
]

[[package]]
name = "pytest-cov"
version = "6.0.0"
source = { registry = "https://pypi.org/simple" }
dependencies = [
    { name = "coverage", extra = ["toml"] },
    { name = "pytest" },
]
sdist = { url = "https://files.pythonhosted.org/packages/be/45/9b538de8cef30e17c7b45ef42f538a94889ed6a16f2387a6c89e73220651/pytest-cov-6.0.0.tar.gz", hash = "sha256:fde0b595ca248bb8e2d76f020b465f3b107c9632e6a1d1705f17834c89dcadc0", size = 66945 }
wheels = [
    { url = "https://files.pythonhosted.org/packages/36/3b/48e79f2cd6a61dbbd4807b4ed46cb564b4fd50a76166b1c4ea5c1d9e2371/pytest_cov-6.0.0-py3-none-any.whl", hash = "sha256:eee6f1b9e61008bd34975a4d5bab25801eb31898b032dd55addc93e96fcaaa35", size = 22949 },
]

[[package]]
name = "python-dateutil"
version = "2.9.0.post0"
source = { registry = "https://pypi.org/simple" }
dependencies = [
    { name = "six" },
]
sdist = { url = "https://files.pythonhosted.org/packages/66/c0/0c8b6ad9f17a802ee498c46e004a0eb49bc148f2fd230864601a86dcf6db/python-dateutil-2.9.0.post0.tar.gz", hash = "sha256:37dd54208da7e1cd875388217d5e00ebd4179249f90fb72437e91a35459a0ad3", size = 342432 }
wheels = [
    { url = "https://files.pythonhosted.org/packages/ec/57/56b9bcc3c9c6a792fcbaf139543cee77261f3651ca9da0c93f5c1221264b/python_dateutil-2.9.0.post0-py2.py3-none-any.whl", hash = "sha256:a8b2bc7bffae282281c8140a97d3aa9c14da0b136dfe83f850eea9a5f7470427", size = 229892 },
]

[[package]]
name = "pyyaml"
version = "6.0.2"
source = { registry = "https://pypi.org/simple" }
sdist = { url = "https://files.pythonhosted.org/packages/54/ed/79a089b6be93607fa5cdaedf301d7dfb23af5f25c398d5ead2525b063e17/pyyaml-6.0.2.tar.gz", hash = "sha256:d584d9ec91ad65861cc08d42e834324ef890a082e591037abe114850ff7bbc3e", size = 130631 }
wheels = [
    { url = "https://files.pythonhosted.org/packages/9b/95/a3fac87cb7158e231b5a6012e438c647e1a87f09f8e0d123acec8ab8bf71/PyYAML-6.0.2-cp310-cp310-macosx_10_9_x86_64.whl", hash = "sha256:0a9a2848a5b7feac301353437eb7d5957887edbf81d56e903999a75a3d743086", size = 184199 },
    { url = "https://files.pythonhosted.org/packages/c7/7a/68bd47624dab8fd4afbfd3c48e3b79efe09098ae941de5b58abcbadff5cb/PyYAML-6.0.2-cp310-cp310-macosx_11_0_arm64.whl", hash = "sha256:29717114e51c84ddfba879543fb232a6ed60086602313ca38cce623c1d62cfbf", size = 171758 },
    { url = "https://files.pythonhosted.org/packages/49/ee/14c54df452143b9ee9f0f29074d7ca5516a36edb0b4cc40c3f280131656f/PyYAML-6.0.2-cp310-cp310-manylinux_2_17_aarch64.manylinux2014_aarch64.whl", hash = "sha256:8824b5a04a04a047e72eea5cec3bc266db09e35de6bdfe34c9436ac5ee27d237", size = 718463 },
    { url = "https://files.pythonhosted.org/packages/4d/61/de363a97476e766574650d742205be468921a7b532aa2499fcd886b62530/PyYAML-6.0.2-cp310-cp310-manylinux_2_17_s390x.manylinux2014_s390x.whl", hash = "sha256:7c36280e6fb8385e520936c3cb3b8042851904eba0e58d277dca80a5cfed590b", size = 719280 },
    { url = "https://files.pythonhosted.org/packages/6b/4e/1523cb902fd98355e2e9ea5e5eb237cbc5f3ad5f3075fa65087aa0ecb669/PyYAML-6.0.2-cp310-cp310-manylinux_2_17_x86_64.manylinux2014_x86_64.whl", hash = "sha256:ec031d5d2feb36d1d1a24380e4db6d43695f3748343d99434e6f5f9156aaa2ed", size = 751239 },
    { url = "https://files.pythonhosted.org/packages/b7/33/5504b3a9a4464893c32f118a9cc045190a91637b119a9c881da1cf6b7a72/PyYAML-6.0.2-cp310-cp310-musllinux_1_1_aarch64.whl", hash = "sha256:936d68689298c36b53b29f23c6dbb74de12b4ac12ca6cfe0e047bedceea56180", size = 695802 },
    { url = "https://files.pythonhosted.org/packages/5c/20/8347dcabd41ef3a3cdc4f7b7a2aff3d06598c8779faa189cdbf878b626a4/PyYAML-6.0.2-cp310-cp310-musllinux_1_1_x86_64.whl", hash = "sha256:23502f431948090f597378482b4812b0caae32c22213aecf3b55325e049a6c68", size = 720527 },
    { url = "https://files.pythonhosted.org/packages/be/aa/5afe99233fb360d0ff37377145a949ae258aaab831bde4792b32650a4378/PyYAML-6.0.2-cp310-cp310-win32.whl", hash = "sha256:2e99c6826ffa974fe6e27cdb5ed0021786b03fc98e5ee3c5bfe1fd5015f42b99", size = 144052 },
    { url = "https://files.pythonhosted.org/packages/b5/84/0fa4b06f6d6c958d207620fc60005e241ecedceee58931bb20138e1e5776/PyYAML-6.0.2-cp310-cp310-win_amd64.whl", hash = "sha256:a4d3091415f010369ae4ed1fc6b79def9416358877534caf6a0fdd2146c87a3e", size = 161774 },
    { url = "https://files.pythonhosted.org/packages/f8/aa/7af4e81f7acba21a4c6be026da38fd2b872ca46226673c89a758ebdc4fd2/PyYAML-6.0.2-cp311-cp311-macosx_10_9_x86_64.whl", hash = "sha256:cc1c1159b3d456576af7a3e4d1ba7e6924cb39de8f67111c735f6fc832082774", size = 184612 },
    { url = "https://files.pythonhosted.org/packages/8b/62/b9faa998fd185f65c1371643678e4d58254add437edb764a08c5a98fb986/PyYAML-6.0.2-cp311-cp311-macosx_11_0_arm64.whl", hash = "sha256:1e2120ef853f59c7419231f3bf4e7021f1b936f6ebd222406c3b60212205d2ee", size = 172040 },
    { url = "https://files.pythonhosted.org/packages/ad/0c/c804f5f922a9a6563bab712d8dcc70251e8af811fce4524d57c2c0fd49a4/PyYAML-6.0.2-cp311-cp311-manylinux_2_17_aarch64.manylinux2014_aarch64.whl", hash = "sha256:5d225db5a45f21e78dd9358e58a98702a0302f2659a3c6cd320564b75b86f47c", size = 736829 },
    { url = "https://files.pythonhosted.org/packages/51/16/6af8d6a6b210c8e54f1406a6b9481febf9c64a3109c541567e35a49aa2e7/PyYAML-6.0.2-cp311-cp311-manylinux_2_17_s390x.manylinux2014_s390x.whl", hash = "sha256:5ac9328ec4831237bec75defaf839f7d4564be1e6b25ac710bd1a96321cc8317", size = 764167 },
    { url = "https://files.pythonhosted.org/packages/75/e4/2c27590dfc9992f73aabbeb9241ae20220bd9452df27483b6e56d3975cc5/PyYAML-6.0.2-cp311-cp311-manylinux_2_17_x86_64.manylinux2014_x86_64.whl", hash = "sha256:3ad2a3decf9aaba3d29c8f537ac4b243e36bef957511b4766cb0057d32b0be85", size = 762952 },
    { url = "https://files.pythonhosted.org/packages/9b/97/ecc1abf4a823f5ac61941a9c00fe501b02ac3ab0e373c3857f7d4b83e2b6/PyYAML-6.0.2-cp311-cp311-musllinux_1_1_aarch64.whl", hash = "sha256:ff3824dc5261f50c9b0dfb3be22b4567a6f938ccce4587b38952d85fd9e9afe4", size = 735301 },
    { url = "https://files.pythonhosted.org/packages/45/73/0f49dacd6e82c9430e46f4a027baa4ca205e8b0a9dce1397f44edc23559d/PyYAML-6.0.2-cp311-cp311-musllinux_1_1_x86_64.whl", hash = "sha256:797b4f722ffa07cc8d62053e4cff1486fa6dc094105d13fea7b1de7d8bf71c9e", size = 756638 },
    { url = "https://files.pythonhosted.org/packages/22/5f/956f0f9fc65223a58fbc14459bf34b4cc48dec52e00535c79b8db361aabd/PyYAML-6.0.2-cp311-cp311-win32.whl", hash = "sha256:11d8f3dd2b9c1207dcaf2ee0bbbfd5991f571186ec9cc78427ba5bd32afae4b5", size = 143850 },
    { url = "https://files.pythonhosted.org/packages/ed/23/8da0bbe2ab9dcdd11f4f4557ccaf95c10b9811b13ecced089d43ce59c3c8/PyYAML-6.0.2-cp311-cp311-win_amd64.whl", hash = "sha256:e10ce637b18caea04431ce14fabcf5c64a1c61ec9c56b071a4b7ca131ca52d44", size = 161980 },
    { url = "https://files.pythonhosted.org/packages/86/0c/c581167fc46d6d6d7ddcfb8c843a4de25bdd27e4466938109ca68492292c/PyYAML-6.0.2-cp312-cp312-macosx_10_9_x86_64.whl", hash = "sha256:c70c95198c015b85feafc136515252a261a84561b7b1d51e3384e0655ddf25ab", size = 183873 },
    { url = "https://files.pythonhosted.org/packages/a8/0c/38374f5bb272c051e2a69281d71cba6fdb983413e6758b84482905e29a5d/PyYAML-6.0.2-cp312-cp312-macosx_11_0_arm64.whl", hash = "sha256:ce826d6ef20b1bc864f0a68340c8b3287705cae2f8b4b1d932177dcc76721725", size = 173302 },
    { url = "https://files.pythonhosted.org/packages/c3/93/9916574aa8c00aa06bbac729972eb1071d002b8e158bd0e83a3b9a20a1f7/PyYAML-6.0.2-cp312-cp312-manylinux_2_17_aarch64.manylinux2014_aarch64.whl", hash = "sha256:1f71ea527786de97d1a0cc0eacd1defc0985dcf6b3f17bb77dcfc8c34bec4dc5", size = 739154 },
    { url = "https://files.pythonhosted.org/packages/95/0f/b8938f1cbd09739c6da569d172531567dbcc9789e0029aa070856f123984/PyYAML-6.0.2-cp312-cp312-manylinux_2_17_s390x.manylinux2014_s390x.whl", hash = "sha256:9b22676e8097e9e22e36d6b7bda33190d0d400f345f23d4065d48f4ca7ae0425", size = 766223 },
    { url = "https://files.pythonhosted.org/packages/b9/2b/614b4752f2e127db5cc206abc23a8c19678e92b23c3db30fc86ab731d3bd/PyYAML-6.0.2-cp312-cp312-manylinux_2_17_x86_64.manylinux2014_x86_64.whl", hash = "sha256:80bab7bfc629882493af4aa31a4cfa43a4c57c83813253626916b8c7ada83476", size = 767542 },
    { url = "https://files.pythonhosted.org/packages/d4/00/dd137d5bcc7efea1836d6264f049359861cf548469d18da90cd8216cf05f/PyYAML-6.0.2-cp312-cp312-musllinux_1_1_aarch64.whl", hash = "sha256:0833f8694549e586547b576dcfaba4a6b55b9e96098b36cdc7ebefe667dfed48", size = 731164 },
    { url = "https://files.pythonhosted.org/packages/c9/1f/4f998c900485e5c0ef43838363ba4a9723ac0ad73a9dc42068b12aaba4e4/PyYAML-6.0.2-cp312-cp312-musllinux_1_1_x86_64.whl", hash = "sha256:8b9c7197f7cb2738065c481a0461e50ad02f18c78cd75775628afb4d7137fb3b", size = 756611 },
    { url = "https://files.pythonhosted.org/packages/df/d1/f5a275fdb252768b7a11ec63585bc38d0e87c9e05668a139fea92b80634c/PyYAML-6.0.2-cp312-cp312-win32.whl", hash = "sha256:ef6107725bd54b262d6dedcc2af448a266975032bc85ef0172c5f059da6325b4", size = 140591 },
    { url = "https://files.pythonhosted.org/packages/0c/e8/4f648c598b17c3d06e8753d7d13d57542b30d56e6c2dedf9c331ae56312e/PyYAML-6.0.2-cp312-cp312-win_amd64.whl", hash = "sha256:7e7401d0de89a9a855c839bc697c079a4af81cf878373abd7dc625847d25cbd8", size = 156338 },
    { url = "https://files.pythonhosted.org/packages/ef/e3/3af305b830494fa85d95f6d95ef7fa73f2ee1cc8ef5b495c7c3269fb835f/PyYAML-6.0.2-cp313-cp313-macosx_10_13_x86_64.whl", hash = "sha256:efdca5630322a10774e8e98e1af481aad470dd62c3170801852d752aa7a783ba", size = 181309 },
    { url = "https://files.pythonhosted.org/packages/45/9f/3b1c20a0b7a3200524eb0076cc027a970d320bd3a6592873c85c92a08731/PyYAML-6.0.2-cp313-cp313-macosx_11_0_arm64.whl", hash = "sha256:50187695423ffe49e2deacb8cd10510bc361faac997de9efef88badc3bb9e2d1", size = 171679 },
    { url = "https://files.pythonhosted.org/packages/7c/9a/337322f27005c33bcb656c655fa78325b730324c78620e8328ae28b64d0c/PyYAML-6.0.2-cp313-cp313-manylinux_2_17_aarch64.manylinux2014_aarch64.whl", hash = "sha256:0ffe8360bab4910ef1b9e87fb812d8bc0a308b0d0eef8c8f44e0254ab3b07133", size = 733428 },
    { url = "https://files.pythonhosted.org/packages/a3/69/864fbe19e6c18ea3cc196cbe5d392175b4cf3d5d0ac1403ec3f2d237ebb5/PyYAML-6.0.2-cp313-cp313-manylinux_2_17_s390x.manylinux2014_s390x.whl", hash = "sha256:17e311b6c678207928d649faa7cb0d7b4c26a0ba73d41e99c4fff6b6c3276484", size = 763361 },
    { url = "https://files.pythonhosted.org/packages/04/24/b7721e4845c2f162d26f50521b825fb061bc0a5afcf9a386840f23ea19fa/PyYAML-6.0.2-cp313-cp313-manylinux_2_17_x86_64.manylinux2014_x86_64.whl", hash = "sha256:70b189594dbe54f75ab3a1acec5f1e3faa7e8cf2f1e08d9b561cb41b845f69d5", size = 759523 },
    { url = "https://files.pythonhosted.org/packages/2b/b2/e3234f59ba06559c6ff63c4e10baea10e5e7df868092bf9ab40e5b9c56b6/PyYAML-6.0.2-cp313-cp313-musllinux_1_1_aarch64.whl", hash = "sha256:41e4e3953a79407c794916fa277a82531dd93aad34e29c2a514c2c0c5fe971cc", size = 726660 },
    { url = "https://files.pythonhosted.org/packages/fe/0f/25911a9f080464c59fab9027482f822b86bf0608957a5fcc6eaac85aa515/PyYAML-6.0.2-cp313-cp313-musllinux_1_1_x86_64.whl", hash = "sha256:68ccc6023a3400877818152ad9a1033e3db8625d899c72eacb5a668902e4d652", size = 751597 },
    { url = "https://files.pythonhosted.org/packages/14/0d/e2c3b43bbce3cf6bd97c840b46088a3031085179e596d4929729d8d68270/PyYAML-6.0.2-cp313-cp313-win32.whl", hash = "sha256:bc2fa7c6b47d6bc618dd7fb02ef6fdedb1090ec036abab80d4681424b84c1183", size = 140527 },
    { url = "https://files.pythonhosted.org/packages/fa/de/02b54f42487e3d3c6efb3f89428677074ca7bf43aae402517bc7cca949f3/PyYAML-6.0.2-cp313-cp313-win_amd64.whl", hash = "sha256:8388ee1976c416731879ac16da0aff3f63b286ffdd57cdeb95f3f2e085687563", size = 156446 },
    { url = "https://files.pythonhosted.org/packages/65/d8/b7a1db13636d7fb7d4ff431593c510c8b8fca920ade06ca8ef20015493c5/PyYAML-6.0.2-cp39-cp39-macosx_10_9_x86_64.whl", hash = "sha256:688ba32a1cffef67fd2e9398a2efebaea461578b0923624778664cc1c914db5d", size = 184777 },
    { url = "https://files.pythonhosted.org/packages/0a/02/6ec546cd45143fdf9840b2c6be8d875116a64076218b61d68e12548e5839/PyYAML-6.0.2-cp39-cp39-macosx_11_0_arm64.whl", hash = "sha256:a8786accb172bd8afb8be14490a16625cbc387036876ab6ba70912730faf8e1f", size = 172318 },
    { url = "https://files.pythonhosted.org/packages/0e/9a/8cc68be846c972bda34f6c2a93abb644fb2476f4dcc924d52175786932c9/PyYAML-6.0.2-cp39-cp39-manylinux_2_17_aarch64.manylinux2014_aarch64.whl", hash = "sha256:d8e03406cac8513435335dbab54c0d385e4a49e4945d2909a581c83647ca0290", size = 720891 },
    { url = "https://files.pythonhosted.org/packages/e9/6c/6e1b7f40181bc4805e2e07f4abc10a88ce4648e7e95ff1abe4ae4014a9b2/PyYAML-6.0.2-cp39-cp39-manylinux_2_17_s390x.manylinux2014_s390x.whl", hash = "sha256:f753120cb8181e736c57ef7636e83f31b9c0d1722c516f7e86cf15b7aa57ff12", size = 722614 },
    { url = "https://files.pythonhosted.org/packages/3d/32/e7bd8535d22ea2874cef6a81021ba019474ace0d13a4819c2a4bce79bd6a/PyYAML-6.0.2-cp39-cp39-manylinux_2_17_x86_64.manylinux2014_x86_64.whl", hash = "sha256:3b1fdb9dc17f5a7677423d508ab4f243a726dea51fa5e70992e59a7411c89d19", size = 737360 },
    { url = "https://files.pythonhosted.org/packages/d7/12/7322c1e30b9be969670b672573d45479edef72c9a0deac3bb2868f5d7469/PyYAML-6.0.2-cp39-cp39-musllinux_1_1_aarch64.whl", hash = "sha256:0b69e4ce7a131fe56b7e4d770c67429700908fc0752af059838b1cfb41960e4e", size = 699006 },
    { url = "https://files.pythonhosted.org/packages/82/72/04fcad41ca56491995076630c3ec1e834be241664c0c09a64c9a2589b507/PyYAML-6.0.2-cp39-cp39-musllinux_1_1_x86_64.whl", hash = "sha256:a9f8c2e67970f13b16084e04f134610fd1d374bf477b17ec1599185cf611d725", size = 723577 },
    { url = "https://files.pythonhosted.org/packages/ed/5e/46168b1f2757f1fcd442bc3029cd8767d88a98c9c05770d8b420948743bb/PyYAML-6.0.2-cp39-cp39-win32.whl", hash = "sha256:6395c297d42274772abc367baaa79683958044e5d3835486c16da75d2a694631", size = 144593 },
    { url = "https://files.pythonhosted.org/packages/19/87/5124b1c1f2412bb95c59ec481eaf936cd32f0fe2a7b16b97b81c4c017a6a/PyYAML-6.0.2-cp39-cp39-win_amd64.whl", hash = "sha256:39693e1f8320ae4f43943590b49779ffb98acb81f788220ea932a6b6c51004d8", size = 162312 },
]

[[package]]
name = "requests"
version = "2.32.3"
source = { registry = "https://pypi.org/simple" }
dependencies = [
    { name = "certifi" },
    { name = "charset-normalizer" },
    { name = "idna" },
    { name = "urllib3" },
]
sdist = { url = "https://files.pythonhosted.org/packages/63/70/2bf7780ad2d390a8d301ad0b550f1581eadbd9a20f896afe06353c2a2913/requests-2.32.3.tar.gz", hash = "sha256:55365417734eb18255590a9ff9eb97e9e1da868d4ccd6402399eaf68af20a760", size = 131218 }
wheels = [
    { url = "https://files.pythonhosted.org/packages/f9/9b/335f9764261e915ed497fcdeb11df5dfd6f7bf257d4a6a2a686d80da4d54/requests-2.32.3-py3-none-any.whl", hash = "sha256:70761cfe03c773ceb22aa2f671b4757976145175cdfca038c02654d061d6dcc6", size = 64928 },
]

[[package]]
name = "roman-numerals-py"
version = "3.1.0"
source = { registry = "https://pypi.org/simple" }
sdist = { url = "https://files.pythonhosted.org/packages/30/76/48fd56d17c5bdbdf65609abbc67288728a98ed4c02919428d4f52d23b24b/roman_numerals_py-3.1.0.tar.gz", hash = "sha256:be4bf804f083a4ce001b5eb7e3c0862479d10f94c936f6c4e5f250aa5ff5bd2d", size = 9017 }
wheels = [
    { url = "https://files.pythonhosted.org/packages/53/97/d2cbbaa10c9b826af0e10fdf836e1bf344d9f0abb873ebc34d1f49642d3f/roman_numerals_py-3.1.0-py3-none-any.whl", hash = "sha256:9da2ad2fb670bcf24e81070ceb3be72f6c11c440d73bd579fbeca1e9f330954c", size = 7742 },
]

[[package]]
name = "scipy"
version = "1.13.1"
source = { registry = "https://pypi.org/simple" }
resolution-markers = [
    "python_full_version < '3.10'",
]
dependencies = [
    { name = "numpy", version = "2.0.2", source = { registry = "https://pypi.org/simple" }, marker = "python_full_version < '3.10'" },
]
sdist = { url = "https://files.pythonhosted.org/packages/ae/00/48c2f661e2816ccf2ecd77982f6605b2950afe60f60a52b4cbbc2504aa8f/scipy-1.13.1.tar.gz", hash = "sha256:095a87a0312b08dfd6a6155cbbd310a8c51800fc931b8c0b84003014b874ed3c", size = 57210720 }
wheels = [
    { url = "https://files.pythonhosted.org/packages/33/59/41b2529908c002ade869623b87eecff3e11e3ce62e996d0bdcb536984187/scipy-1.13.1-cp310-cp310-macosx_10_9_x86_64.whl", hash = "sha256:20335853b85e9a49ff7572ab453794298bcf0354d8068c5f6775a0eabf350aca", size = 39328076 },
    { url = "https://files.pythonhosted.org/packages/d5/33/f1307601f492f764062ce7dd471a14750f3360e33cd0f8c614dae208492c/scipy-1.13.1-cp310-cp310-macosx_12_0_arm64.whl", hash = "sha256:d605e9c23906d1994f55ace80e0125c587f96c020037ea6aa98d01b4bd2e222f", size = 30306232 },
    { url = "https://files.pythonhosted.org/packages/c0/66/9cd4f501dd5ea03e4a4572ecd874936d0da296bd04d1c45ae1a4a75d9c3a/scipy-1.13.1-cp310-cp310-manylinux_2_17_aarch64.manylinux2014_aarch64.whl", hash = "sha256:cfa31f1def5c819b19ecc3a8b52d28ffdcc7ed52bb20c9a7589669dd3c250989", size = 33743202 },
    { url = "https://files.pythonhosted.org/packages/a3/ba/7255e5dc82a65adbe83771c72f384d99c43063648456796436c9a5585ec3/scipy-1.13.1-cp310-cp310-manylinux_2_17_x86_64.manylinux2014_x86_64.whl", hash = "sha256:f26264b282b9da0952a024ae34710c2aff7d27480ee91a2e82b7b7073c24722f", size = 38577335 },
    { url = "https://files.pythonhosted.org/packages/49/a5/bb9ded8326e9f0cdfdc412eeda1054b914dfea952bda2097d174f8832cc0/scipy-1.13.1-cp310-cp310-musllinux_1_1_x86_64.whl", hash = "sha256:eccfa1906eacc02de42d70ef4aecea45415f5be17e72b61bafcfd329bdc52e94", size = 38820728 },
    { url = "https://files.pythonhosted.org/packages/12/30/df7a8fcc08f9b4a83f5f27cfaaa7d43f9a2d2ad0b6562cced433e5b04e31/scipy-1.13.1-cp310-cp310-win_amd64.whl", hash = "sha256:2831f0dc9c5ea9edd6e51e6e769b655f08ec6db6e2e10f86ef39bd32eb11da54", size = 46210588 },
    { url = "https://files.pythonhosted.org/packages/b4/15/4a4bb1b15bbd2cd2786c4f46e76b871b28799b67891f23f455323a0cdcfb/scipy-1.13.1-cp311-cp311-macosx_10_9_x86_64.whl", hash = "sha256:27e52b09c0d3a1d5b63e1105f24177e544a222b43611aaf5bc44d4a0979e32f9", size = 39333805 },
    { url = "https://files.pythonhosted.org/packages/ba/92/42476de1af309c27710004f5cdebc27bec62c204db42e05b23a302cb0c9a/scipy-1.13.1-cp311-cp311-macosx_12_0_arm64.whl", hash = "sha256:54f430b00f0133e2224c3ba42b805bfd0086fe488835effa33fa291561932326", size = 30317687 },
    { url = "https://files.pythonhosted.org/packages/80/ba/8be64fe225360a4beb6840f3cbee494c107c0887f33350d0a47d55400b01/scipy-1.13.1-cp311-cp311-manylinux_2_17_aarch64.manylinux2014_aarch64.whl", hash = "sha256:e89369d27f9e7b0884ae559a3a956e77c02114cc60a6058b4e5011572eea9299", size = 33694638 },
    { url = "https://files.pythonhosted.org/packages/36/07/035d22ff9795129c5a847c64cb43c1fa9188826b59344fee28a3ab02e283/scipy-1.13.1-cp311-cp311-manylinux_2_17_x86_64.manylinux2014_x86_64.whl", hash = "sha256:a78b4b3345f1b6f68a763c6e25c0c9a23a9fd0f39f5f3d200efe8feda560a5fa", size = 38569931 },
    { url = "https://files.pythonhosted.org/packages/d9/10/f9b43de37e5ed91facc0cfff31d45ed0104f359e4f9a68416cbf4e790241/scipy-1.13.1-cp311-cp311-musllinux_1_1_x86_64.whl", hash = "sha256:45484bee6d65633752c490404513b9ef02475b4284c4cfab0ef946def50b3f59", size = 38838145 },
    { url = "https://files.pythonhosted.org/packages/4a/48/4513a1a5623a23e95f94abd675ed91cfb19989c58e9f6f7d03990f6caf3d/scipy-1.13.1-cp311-cp311-win_amd64.whl", hash = "sha256:5713f62f781eebd8d597eb3f88b8bf9274e79eeabf63afb4a737abc6c84ad37b", size = 46196227 },
    { url = "https://files.pythonhosted.org/packages/f2/7b/fb6b46fbee30fc7051913068758414f2721003a89dd9a707ad49174e3843/scipy-1.13.1-cp312-cp312-macosx_10_9_x86_64.whl", hash = "sha256:5d72782f39716b2b3509cd7c33cdc08c96f2f4d2b06d51e52fb45a19ca0c86a1", size = 39357301 },
    { url = "https://files.pythonhosted.org/packages/dc/5a/2043a3bde1443d94014aaa41e0b50c39d046dda8360abd3b2a1d3f79907d/scipy-1.13.1-cp312-cp312-macosx_12_0_arm64.whl", hash = "sha256:017367484ce5498445aade74b1d5ab377acdc65e27095155e448c88497755a5d", size = 30363348 },
    { url = "https://files.pythonhosted.org/packages/e7/cb/26e4a47364bbfdb3b7fb3363be6d8a1c543bcd70a7753ab397350f5f189a/scipy-1.13.1-cp312-cp312-manylinux_2_17_aarch64.manylinux2014_aarch64.whl", hash = "sha256:949ae67db5fa78a86e8fa644b9a6b07252f449dcf74247108c50e1d20d2b4627", size = 33406062 },
    { url = "https://files.pythonhosted.org/packages/88/ab/6ecdc526d509d33814835447bbbeedbebdec7cca46ef495a61b00a35b4bf/scipy-1.13.1-cp312-cp312-manylinux_2_17_x86_64.manylinux2014_x86_64.whl", hash = "sha256:de3ade0e53bc1f21358aa74ff4830235d716211d7d077e340c7349bc3542e884", size = 38218311 },
    { url = "https://files.pythonhosted.org/packages/0b/00/9f54554f0f8318100a71515122d8f4f503b1a2c4b4cfab3b4b68c0eb08fa/scipy-1.13.1-cp312-cp312-musllinux_1_1_x86_64.whl", hash = "sha256:2ac65fb503dad64218c228e2dc2d0a0193f7904747db43014645ae139c8fad16", size = 38442493 },
    { url = "https://files.pythonhosted.org/packages/3e/df/963384e90733e08eac978cd103c34df181d1fec424de383cdc443f418dd4/scipy-1.13.1-cp312-cp312-win_amd64.whl", hash = "sha256:cdd7dacfb95fea358916410ec61bbc20440f7860333aee6d882bb8046264e949", size = 45910955 },
    { url = "https://files.pythonhosted.org/packages/7f/29/c2ea58c9731b9ecb30b6738113a95d147e83922986b34c685b8f6eefde21/scipy-1.13.1-cp39-cp39-macosx_10_9_x86_64.whl", hash = "sha256:436bbb42a94a8aeef855d755ce5a465479c721e9d684de76bf61a62e7c2b81d5", size = 39352927 },
    { url = "https://files.pythonhosted.org/packages/5c/c0/e71b94b20ccf9effb38d7147c0064c08c622309fd487b1b677771a97d18c/scipy-1.13.1-cp39-cp39-macosx_12_0_arm64.whl", hash = "sha256:8335549ebbca860c52bf3d02f80784e91a004b71b059e3eea9678ba994796a24", size = 30324538 },
    { url = "https://files.pythonhosted.org/packages/6d/0f/aaa55b06d474817cea311e7b10aab2ea1fd5d43bc6a2861ccc9caec9f418/scipy-1.13.1-cp39-cp39-manylinux_2_17_aarch64.manylinux2014_aarch64.whl", hash = "sha256:d533654b7d221a6a97304ab63c41c96473ff04459e404b83275b60aa8f4b7004", size = 33732190 },
    { url = "https://files.pythonhosted.org/packages/35/f5/d0ad1a96f80962ba65e2ce1de6a1e59edecd1f0a7b55990ed208848012e0/scipy-1.13.1-cp39-cp39-manylinux_2_17_x86_64.manylinux2014_x86_64.whl", hash = "sha256:637e98dcf185ba7f8e663e122ebf908c4702420477ae52a04f9908707456ba4d", size = 38612244 },
    { url = "https://files.pythonhosted.org/packages/8d/02/1165905f14962174e6569076bcc3315809ae1291ed14de6448cc151eedfd/scipy-1.13.1-cp39-cp39-musllinux_1_1_x86_64.whl", hash = "sha256:a014c2b3697bde71724244f63de2476925596c24285c7a637364761f8710891c", size = 38845637 },
    { url = "https://files.pythonhosted.org/packages/3e/77/dab54fe647a08ee4253963bcd8f9cf17509c8ca64d6335141422fe2e2114/scipy-1.13.1-cp39-cp39-win_amd64.whl", hash = "sha256:392e4ec766654852c25ebad4f64e4e584cf19820b980bc04960bca0b0cd6eaa2", size = 46227440 },
]

[[package]]
name = "scipy"
version = "1.15.2"
source = { registry = "https://pypi.org/simple" }
resolution-markers = [
    "python_full_version >= '3.11'",
    "python_full_version == '3.10.*'",
]
dependencies = [
    { name = "numpy", version = "2.2.4", source = { registry = "https://pypi.org/simple" }, marker = "python_full_version >= '3.10'" },
]
sdist = { url = "https://files.pythonhosted.org/packages/b7/b9/31ba9cd990e626574baf93fbc1ac61cf9ed54faafd04c479117517661637/scipy-1.15.2.tar.gz", hash = "sha256:cd58a314d92838f7e6f755c8a2167ead4f27e1fd5c1251fd54289569ef3495ec", size = 59417316 }
wheels = [
    { url = "https://files.pythonhosted.org/packages/95/df/ef233fff6838fe6f7840d69b5ef9f20d2b5c912a8727b21ebf876cb15d54/scipy-1.15.2-cp310-cp310-macosx_10_13_x86_64.whl", hash = "sha256:a2ec871edaa863e8213ea5df811cd600734f6400b4af272e1c011e69401218e9", size = 38692502 },
    { url = "https://files.pythonhosted.org/packages/5c/20/acdd4efb8a68b842968f7bc5611b1aeb819794508771ad104de418701422/scipy-1.15.2-cp310-cp310-macosx_12_0_arm64.whl", hash = "sha256:6f223753c6ea76983af380787611ae1291e3ceb23917393079dcc746ba60cfb5", size = 30085508 },
    { url = "https://files.pythonhosted.org/packages/42/55/39cf96ca7126f1e78ee72a6344ebdc6702fc47d037319ad93221063e6cf4/scipy-1.15.2-cp310-cp310-macosx_14_0_arm64.whl", hash = "sha256:ecf797d2d798cf7c838c6d98321061eb3e72a74710e6c40540f0e8087e3b499e", size = 22359166 },
    { url = "https://files.pythonhosted.org/packages/51/48/708d26a4ab8a1441536bf2dfcad1df0ca14a69f010fba3ccbdfc02df7185/scipy-1.15.2-cp310-cp310-macosx_14_0_x86_64.whl", hash = "sha256:9b18aa747da280664642997e65aab1dd19d0c3d17068a04b3fe34e2559196cb9", size = 25112047 },
    { url = "https://files.pythonhosted.org/packages/dd/65/f9c5755b995ad892020381b8ae11f16d18616208e388621dfacc11df6de6/scipy-1.15.2-cp310-cp310-manylinux_2_17_aarch64.manylinux2014_aarch64.whl", hash = "sha256:87994da02e73549dfecaed9e09a4f9d58a045a053865679aeb8d6d43747d4df3", size = 35536214 },
    { url = "https://files.pythonhosted.org/packages/de/3c/c96d904b9892beec978562f64d8cc43f9cca0842e65bd3cd1b7f7389b0ba/scipy-1.15.2-cp310-cp310-manylinux_2_17_x86_64.manylinux2014_x86_64.whl", hash = "sha256:69ea6e56d00977f355c0f84eba69877b6df084516c602d93a33812aa04d90a3d", size = 37646981 },
    { url = "https://files.pythonhosted.org/packages/3d/74/c2d8a24d18acdeae69ed02e132b9bc1bb67b7bee90feee1afe05a68f9d67/scipy-1.15.2-cp310-cp310-musllinux_1_2_aarch64.whl", hash = "sha256:888307125ea0c4466287191e5606a2c910963405ce9671448ff9c81c53f85f58", size = 37230048 },
    { url = "https://files.pythonhosted.org/packages/42/19/0aa4ce80eca82d487987eff0bc754f014dec10d20de2f66754fa4ea70204/scipy-1.15.2-cp310-cp310-musllinux_1_2_x86_64.whl", hash = "sha256:9412f5e408b397ff5641080ed1e798623dbe1ec0d78e72c9eca8992976fa65aa", size = 40010322 },
    { url = "https://files.pythonhosted.org/packages/d0/d2/f0683b7e992be44d1475cc144d1f1eeae63c73a14f862974b4db64af635e/scipy-1.15.2-cp310-cp310-win_amd64.whl", hash = "sha256:b5e025e903b4f166ea03b109bb241355b9c42c279ea694d8864d033727205e65", size = 41233385 },
    { url = "https://files.pythonhosted.org/packages/40/1f/bf0a5f338bda7c35c08b4ed0df797e7bafe8a78a97275e9f439aceb46193/scipy-1.15.2-cp311-cp311-macosx_10_13_x86_64.whl", hash = "sha256:92233b2df6938147be6fa8824b8136f29a18f016ecde986666be5f4d686a91a4", size = 38703651 },
    { url = "https://files.pythonhosted.org/packages/de/54/db126aad3874601048c2c20ae3d8a433dbfd7ba8381551e6f62606d9bd8e/scipy-1.15.2-cp311-cp311-macosx_12_0_arm64.whl", hash = "sha256:62ca1ff3eb513e09ed17a5736929429189adf16d2d740f44e53270cc800ecff1", size = 30102038 },
    { url = "https://files.pythonhosted.org/packages/61/d8/84da3fffefb6c7d5a16968fe5b9f24c98606b165bb801bb0b8bc3985200f/scipy-1.15.2-cp311-cp311-macosx_14_0_arm64.whl", hash = "sha256:4c6676490ad76d1c2894d77f976144b41bd1a4052107902238047fb6a473e971", size = 22375518 },
    { url = "https://files.pythonhosted.org/packages/44/78/25535a6e63d3b9c4c90147371aedb5d04c72f3aee3a34451f2dc27c0c07f/scipy-1.15.2-cp311-cp311-macosx_14_0_x86_64.whl", hash = "sha256:a8bf5cb4a25046ac61d38f8d3c3426ec11ebc350246a4642f2f315fe95bda655", size = 25142523 },
    { url = "https://files.pythonhosted.org/packages/e0/22/4b4a26fe1cd9ed0bc2b2cb87b17d57e32ab72c346949eaf9288001f8aa8e/scipy-1.15.2-cp311-cp311-manylinux_2_17_aarch64.manylinux2014_aarch64.whl", hash = "sha256:6a8e34cf4c188b6dd004654f88586d78f95639e48a25dfae9c5e34a6dc34547e", size = 35491547 },
    { url = "https://files.pythonhosted.org/packages/32/ea/564bacc26b676c06a00266a3f25fdfe91a9d9a2532ccea7ce6dd394541bc/scipy-1.15.2-cp311-cp311-manylinux_2_17_x86_64.manylinux2014_x86_64.whl", hash = "sha256:28a0d2c2075946346e4408b211240764759e0fabaeb08d871639b5f3b1aca8a0", size = 37634077 },
    { url = "https://files.pythonhosted.org/packages/43/c2/bfd4e60668897a303b0ffb7191e965a5da4056f0d98acfb6ba529678f0fb/scipy-1.15.2-cp311-cp311-musllinux_1_2_aarch64.whl", hash = "sha256:42dabaaa798e987c425ed76062794e93a243be8f0f20fff6e7a89f4d61cb3d40", size = 37231657 },
    { url = "https://files.pythonhosted.org/packages/4a/75/5f13050bf4f84c931bcab4f4e83c212a36876c3c2244475db34e4b5fe1a6/scipy-1.15.2-cp311-cp311-musllinux_1_2_x86_64.whl", hash = "sha256:6f5e296ec63c5da6ba6fa0343ea73fd51b8b3e1a300b0a8cae3ed4b1122c7462", size = 40035857 },
    { url = "https://files.pythonhosted.org/packages/b9/8b/7ec1832b09dbc88f3db411f8cdd47db04505c4b72c99b11c920a8f0479c3/scipy-1.15.2-cp311-cp311-win_amd64.whl", hash = "sha256:597a0c7008b21c035831c39927406c6181bcf8f60a73f36219b69d010aa04737", size = 41217654 },
    { url = "https://files.pythonhosted.org/packages/4b/5d/3c78815cbab499610f26b5bae6aed33e227225a9fa5290008a733a64f6fc/scipy-1.15.2-cp312-cp312-macosx_10_13_x86_64.whl", hash = "sha256:c4697a10da8f8765bb7c83e24a470da5797e37041edfd77fd95ba3811a47c4fd", size = 38756184 },
    { url = "https://files.pythonhosted.org/packages/37/20/3d04eb066b471b6e171827548b9ddb3c21c6bbea72a4d84fc5989933910b/scipy-1.15.2-cp312-cp312-macosx_12_0_arm64.whl", hash = "sha256:869269b767d5ee7ea6991ed7e22b3ca1f22de73ab9a49c44bad338b725603301", size = 30163558 },
    { url = "https://files.pythonhosted.org/packages/a4/98/e5c964526c929ef1f795d4c343b2ff98634ad2051bd2bbadfef9e772e413/scipy-1.15.2-cp312-cp312-macosx_14_0_arm64.whl", hash = "sha256:bad78d580270a4d32470563ea86c6590b465cb98f83d760ff5b0990cb5518a93", size = 22437211 },
    { url = "https://files.pythonhosted.org/packages/1d/cd/1dc7371e29195ecbf5222f9afeedb210e0a75057d8afbd942aa6cf8c8eca/scipy-1.15.2-cp312-cp312-macosx_14_0_x86_64.whl", hash = "sha256:b09ae80010f52efddb15551025f9016c910296cf70adbf03ce2a8704f3a5ad20", size = 25232260 },
    { url = "https://files.pythonhosted.org/packages/f0/24/1a181a9e5050090e0b5138c5f496fee33293c342b788d02586bc410c6477/scipy-1.15.2-cp312-cp312-manylinux_2_17_aarch64.manylinux2014_aarch64.whl", hash = "sha256:5a6fd6eac1ce74a9f77a7fc724080d507c5812d61e72bd5e4c489b042455865e", size = 35198095 },
    { url = "https://files.pythonhosted.org/packages/c0/53/eaada1a414c026673eb983f8b4a55fe5eb172725d33d62c1b21f63ff6ca4/scipy-1.15.2-cp312-cp312-manylinux_2_17_x86_64.manylinux2014_x86_64.whl", hash = "sha256:2b871df1fe1a3ba85d90e22742b93584f8d2b8e6124f8372ab15c71b73e428b8", size = 37297371 },
    { url = "https://files.pythonhosted.org/packages/e9/06/0449b744892ed22b7e7b9a1994a866e64895363572677a316a9042af1fe5/scipy-1.15.2-cp312-cp312-musllinux_1_2_aarch64.whl", hash = "sha256:03205d57a28e18dfd39f0377d5002725bf1f19a46f444108c29bdb246b6c8a11", size = 36872390 },
    { url = "https://files.pythonhosted.org/packages/6a/6f/a8ac3cfd9505ec695c1bc35edc034d13afbd2fc1882a7c6b473e280397bb/scipy-1.15.2-cp312-cp312-musllinux_1_2_x86_64.whl", hash = "sha256:601881dfb761311045b03114c5fe718a12634e5608c3b403737ae463c9885d53", size = 39700276 },
    { url = "https://files.pythonhosted.org/packages/f5/6f/e6e5aff77ea2a48dd96808bb51d7450875af154ee7cbe72188afb0b37929/scipy-1.15.2-cp312-cp312-win_amd64.whl", hash = "sha256:e7c68b6a43259ba0aab737237876e5c2c549a031ddb7abc28c7b47f22e202ded", size = 40942317 },
    { url = "https://files.pythonhosted.org/packages/53/40/09319f6e0f276ea2754196185f95cd191cb852288440ce035d5c3a931ea2/scipy-1.15.2-cp313-cp313-macosx_10_13_x86_64.whl", hash = "sha256:01edfac9f0798ad6b46d9c4c9ca0e0ad23dbf0b1eb70e96adb9fa7f525eff0bf", size = 38717587 },
    { url = "https://files.pythonhosted.org/packages/fe/c3/2854f40ecd19585d65afaef601e5e1f8dbf6758b2f95b5ea93d38655a2c6/scipy-1.15.2-cp313-cp313-macosx_12_0_arm64.whl", hash = "sha256:08b57a9336b8e79b305a143c3655cc5bdbe6d5ece3378578888d2afbb51c4e37", size = 30100266 },
    { url = "https://files.pythonhosted.org/packages/dd/b1/f9fe6e3c828cb5930b5fe74cb479de5f3d66d682fa8adb77249acaf545b8/scipy-1.15.2-cp313-cp313-macosx_14_0_arm64.whl", hash = "sha256:54c462098484e7466362a9f1672d20888f724911a74c22ae35b61f9c5919183d", size = 22373768 },
    { url = "https://files.pythonhosted.org/packages/15/9d/a60db8c795700414c3f681908a2b911e031e024d93214f2d23c6dae174ab/scipy-1.15.2-cp313-cp313-macosx_14_0_x86_64.whl", hash = "sha256:cf72ff559a53a6a6d77bd8eefd12a17995ffa44ad86c77a5df96f533d4e6c6bb", size = 25154719 },
    { url = "https://files.pythonhosted.org/packages/37/3b/9bda92a85cd93f19f9ed90ade84aa1e51657e29988317fabdd44544f1dd4/scipy-1.15.2-cp313-cp313-manylinux_2_17_aarch64.manylinux2014_aarch64.whl", hash = "sha256:9de9d1416b3d9e7df9923ab23cd2fe714244af10b763975bea9e4f2e81cebd27", size = 35163195 },
    { url = "https://files.pythonhosted.org/packages/03/5a/fc34bf1aa14dc7c0e701691fa8685f3faec80e57d816615e3625f28feb43/scipy-1.15.2-cp313-cp313-manylinux_2_17_x86_64.manylinux2014_x86_64.whl", hash = "sha256:fb530e4794fc8ea76a4a21ccb67dea33e5e0e60f07fc38a49e821e1eae3b71a0", size = 37255404 },
    { url = "https://files.pythonhosted.org/packages/4a/71/472eac45440cee134c8a180dbe4c01b3ec247e0338b7c759e6cd71f199a7/scipy-1.15.2-cp313-cp313-musllinux_1_2_aarch64.whl", hash = "sha256:5ea7ed46d437fc52350b028b1d44e002646e28f3e8ddc714011aaf87330f2f32", size = 36860011 },
    { url = "https://files.pythonhosted.org/packages/01/b3/21f890f4f42daf20e4d3aaa18182dddb9192771cd47445aaae2e318f6738/scipy-1.15.2-cp313-cp313-musllinux_1_2_x86_64.whl", hash = "sha256:11e7ad32cf184b74380f43d3c0a706f49358b904fa7d5345f16ddf993609184d", size = 39657406 },
    { url = "https://files.pythonhosted.org/packages/0d/76/77cf2ac1f2a9cc00c073d49e1e16244e389dd88e2490c91d84e1e3e4d126/scipy-1.15.2-cp313-cp313-win_amd64.whl", hash = "sha256:a5080a79dfb9b78b768cebf3c9dcbc7b665c5875793569f48bf0e2b1d7f68f6f", size = 40961243 },
    { url = "https://files.pythonhosted.org/packages/4c/4b/a57f8ddcf48e129e6054fa9899a2a86d1fc6b07a0e15c7eebff7ca94533f/scipy-1.15.2-cp313-cp313t-macosx_10_13_x86_64.whl", hash = "sha256:447ce30cee6a9d5d1379087c9e474628dab3db4a67484be1b7dc3196bfb2fac9", size = 38870286 },
    { url = "https://files.pythonhosted.org/packages/0c/43/c304d69a56c91ad5f188c0714f6a97b9c1fed93128c691148621274a3a68/scipy-1.15.2-cp313-cp313t-macosx_12_0_arm64.whl", hash = "sha256:c90ebe8aaa4397eaefa8455a8182b164a6cc1d59ad53f79943f266d99f68687f", size = 30141634 },
    { url = "https://files.pythonhosted.org/packages/44/1a/6c21b45d2548eb73be9b9bff421aaaa7e85e22c1f9b3bc44b23485dfce0a/scipy-1.15.2-cp313-cp313t-macosx_14_0_arm64.whl", hash = "sha256:def751dd08243934c884a3221156d63e15234a3155cf25978b0a668409d45eb6", size = 22415179 },
    { url = "https://files.pythonhosted.org/packages/74/4b/aefac4bba80ef815b64f55da06f62f92be5d03b467f2ce3668071799429a/scipy-1.15.2-cp313-cp313t-macosx_14_0_x86_64.whl", hash = "sha256:302093e7dfb120e55515936cb55618ee0b895f8bcaf18ff81eca086c17bd80af", size = 25126412 },
    { url = "https://files.pythonhosted.org/packages/b1/53/1cbb148e6e8f1660aacd9f0a9dfa2b05e9ff1cb54b4386fe868477972ac2/scipy-1.15.2-cp313-cp313t-manylinux_2_17_aarch64.manylinux2014_aarch64.whl", hash = "sha256:7cd5b77413e1855351cdde594eca99c1f4a588c2d63711388b6a1f1c01f62274", size = 34952867 },
    { url = "https://files.pythonhosted.org/packages/2c/23/e0eb7f31a9c13cf2dca083828b97992dd22f8184c6ce4fec5deec0c81fcf/scipy-1.15.2-cp313-cp313t-manylinux_2_17_x86_64.manylinux2014_x86_64.whl", hash = "sha256:6d0194c37037707b2afa7a2f2a924cf7bac3dc292d51b6a925e5fcb89bc5c776", size = 36890009 },
    { url = "https://files.pythonhosted.org/packages/03/f3/e699e19cabe96bbac5189c04aaa970718f0105cff03d458dc5e2b6bd1e8c/scipy-1.15.2-cp313-cp313t-musllinux_1_2_aarch64.whl", hash = "sha256:bae43364d600fdc3ac327db99659dcb79e6e7ecd279a75fe1266669d9a652828", size = 36545159 },
    { url = "https://files.pythonhosted.org/packages/af/f5/ab3838e56fe5cc22383d6fcf2336e48c8fe33e944b9037fbf6cbdf5a11f8/scipy-1.15.2-cp313-cp313t-musllinux_1_2_x86_64.whl", hash = "sha256:f031846580d9acccd0044efd1a90e6f4df3a6e12b4b6bd694a7bc03a89892b28", size = 39136566 },
    { url = "https://files.pythonhosted.org/packages/0a/c8/b3f566db71461cabd4b2d5b39bcc24a7e1c119535c8361f81426be39bb47/scipy-1.15.2-cp313-cp313t-win_amd64.whl", hash = "sha256:fe8a9eb875d430d81755472c5ba75e84acc980e4a8f6204d402849234d3017db", size = 40477705 },
]

[[package]]
name = "six"
version = "1.17.0"
source = { registry = "https://pypi.org/simple" }
sdist = { url = "https://files.pythonhosted.org/packages/94/e7/b2c673351809dca68a0e064b6af791aa332cf192da575fd474ed7d6f16a2/six-1.17.0.tar.gz", hash = "sha256:ff70335d468e7eb6ec65b95b99d3a2836546063f63acc5171de367e834932a81", size = 34031 }
wheels = [
    { url = "https://files.pythonhosted.org/packages/b7/ce/149a00dd41f10bc29e5921b496af8b574d8413afcd5e30dfa0ed46c2cc5e/six-1.17.0-py2.py3-none-any.whl", hash = "sha256:4721f391ed90541fddacab5acf947aa0d3dc7d27b2e1e8eda2be8970586c3274", size = 11050 },
]

[[package]]
name = "snowballstemmer"
version = "2.2.0"
source = { registry = "https://pypi.org/simple" }
sdist = { url = "https://files.pythonhosted.org/packages/44/7b/af302bebf22c749c56c9c3e8ae13190b5b5db37a33d9068652e8f73b7089/snowballstemmer-2.2.0.tar.gz", hash = "sha256:09b16deb8547d3412ad7b590689584cd0fe25ec8db3be37788be3810cbf19cb1", size = 86699 }
wheels = [
    { url = "https://files.pythonhosted.org/packages/ed/dc/c02e01294f7265e63a7315fe086dd1df7dacb9f840a804da846b96d01b96/snowballstemmer-2.2.0-py2.py3-none-any.whl", hash = "sha256:c8e1716e83cc398ae16824e5572ae04e0d9fc2c6b985fb0f900f5f0c96ecba1a", size = 93002 },
]

[[package]]
name = "sphinx"
version = "7.4.7"
source = { registry = "https://pypi.org/simple" }
resolution-markers = [
    "python_full_version < '3.10'",
]
dependencies = [
    { name = "alabaster", version = "0.7.16", source = { registry = "https://pypi.org/simple" }, marker = "python_full_version < '3.10'" },
    { name = "babel", marker = "python_full_version < '3.10'" },
    { name = "colorama", marker = "python_full_version < '3.10' and sys_platform == 'win32'" },
    { name = "docutils", marker = "python_full_version < '3.10'" },
    { name = "imagesize", marker = "python_full_version < '3.10'" },
    { name = "importlib-metadata", marker = "python_full_version < '3.10'" },
    { name = "jinja2", marker = "python_full_version < '3.10'" },
    { name = "packaging", marker = "python_full_version < '3.10'" },
    { name = "pygments", marker = "python_full_version < '3.10'" },
    { name = "requests", marker = "python_full_version < '3.10'" },
    { name = "snowballstemmer", marker = "python_full_version < '3.10'" },
    { name = "sphinxcontrib-applehelp", marker = "python_full_version < '3.10'" },
    { name = "sphinxcontrib-devhelp", marker = "python_full_version < '3.10'" },
    { name = "sphinxcontrib-htmlhelp", marker = "python_full_version < '3.10'" },
    { name = "sphinxcontrib-jsmath", marker = "python_full_version < '3.10'" },
    { name = "sphinxcontrib-qthelp", marker = "python_full_version < '3.10'" },
    { name = "sphinxcontrib-serializinghtml", marker = "python_full_version < '3.10'" },
    { name = "tomli", marker = "python_full_version < '3.10'" },
]
sdist = { url = "https://files.pythonhosted.org/packages/5b/be/50e50cb4f2eff47df05673d361095cafd95521d2a22521b920c67a372dcb/sphinx-7.4.7.tar.gz", hash = "sha256:242f92a7ea7e6c5b406fdc2615413890ba9f699114a9c09192d7dfead2ee9cfe", size = 8067911 }
wheels = [
    { url = "https://files.pythonhosted.org/packages/0d/ef/153f6803c5d5f8917dbb7f7fcf6d34a871ede3296fa89c2c703f5f8a6c8e/sphinx-7.4.7-py3-none-any.whl", hash = "sha256:c2419e2135d11f1951cd994d6eb18a1835bd8fdd8429f9ca375dc1f3281bd239", size = 3401624 },
]

[[package]]
name = "sphinx"
version = "8.1.3"
source = { registry = "https://pypi.org/simple" }
resolution-markers = [
    "python_full_version == '3.10.*'",
]
dependencies = [
    { name = "alabaster", version = "1.0.0", source = { registry = "https://pypi.org/simple" }, marker = "python_full_version == '3.10.*'" },
    { name = "babel", marker = "python_full_version == '3.10.*'" },
    { name = "colorama", marker = "python_full_version == '3.10.*' and sys_platform == 'win32'" },
    { name = "docutils", marker = "python_full_version == '3.10.*'" },
    { name = "imagesize", marker = "python_full_version == '3.10.*'" },
    { name = "jinja2", marker = "python_full_version == '3.10.*'" },
    { name = "packaging", marker = "python_full_version == '3.10.*'" },
    { name = "pygments", marker = "python_full_version == '3.10.*'" },
    { name = "requests", marker = "python_full_version == '3.10.*'" },
    { name = "snowballstemmer", marker = "python_full_version == '3.10.*'" },
    { name = "sphinxcontrib-applehelp", marker = "python_full_version == '3.10.*'" },
    { name = "sphinxcontrib-devhelp", marker = "python_full_version == '3.10.*'" },
    { name = "sphinxcontrib-htmlhelp", marker = "python_full_version == '3.10.*'" },
    { name = "sphinxcontrib-jsmath", marker = "python_full_version == '3.10.*'" },
    { name = "sphinxcontrib-qthelp", marker = "python_full_version == '3.10.*'" },
    { name = "sphinxcontrib-serializinghtml", marker = "python_full_version == '3.10.*'" },
    { name = "tomli", marker = "python_full_version == '3.10.*'" },
]
sdist = { url = "https://files.pythonhosted.org/packages/6f/6d/be0b61178fe2cdcb67e2a92fc9ebb488e3c51c4f74a36a7824c0adf23425/sphinx-8.1.3.tar.gz", hash = "sha256:43c1911eecb0d3e161ad78611bc905d1ad0e523e4ddc202a58a821773dc4c927", size = 8184611 }
wheels = [
    { url = "https://files.pythonhosted.org/packages/26/60/1ddff83a56d33aaf6f10ec8ce84b4c007d9368b21008876fceda7e7381ef/sphinx-8.1.3-py3-none-any.whl", hash = "sha256:09719015511837b76bf6e03e42eb7595ac8c2e41eeb9c29c5b755c6b677992a2", size = 3487125 },
]

[[package]]
name = "sphinx"
version = "8.2.3"
source = { registry = "https://pypi.org/simple" }
resolution-markers = [
    "python_full_version >= '3.11'",
]
dependencies = [
    { name = "alabaster", version = "1.0.0", source = { registry = "https://pypi.org/simple" }, marker = "python_full_version >= '3.11'" },
    { name = "babel", marker = "python_full_version >= '3.11'" },
    { name = "colorama", marker = "python_full_version >= '3.11' and sys_platform == 'win32'" },
    { name = "docutils", marker = "python_full_version >= '3.11'" },
    { name = "imagesize", marker = "python_full_version >= '3.11'" },
    { name = "jinja2", marker = "python_full_version >= '3.11'" },
    { name = "packaging", marker = "python_full_version >= '3.11'" },
    { name = "pygments", marker = "python_full_version >= '3.11'" },
    { name = "requests", marker = "python_full_version >= '3.11'" },
    { name = "roman-numerals-py", marker = "python_full_version >= '3.11'" },
    { name = "snowballstemmer", marker = "python_full_version >= '3.11'" },
    { name = "sphinxcontrib-applehelp", marker = "python_full_version >= '3.11'" },
    { name = "sphinxcontrib-devhelp", marker = "python_full_version >= '3.11'" },
    { name = "sphinxcontrib-htmlhelp", marker = "python_full_version >= '3.11'" },
    { name = "sphinxcontrib-jsmath", marker = "python_full_version >= '3.11'" },
    { name = "sphinxcontrib-qthelp", marker = "python_full_version >= '3.11'" },
    { name = "sphinxcontrib-serializinghtml", marker = "python_full_version >= '3.11'" },
]
sdist = { url = "https://files.pythonhosted.org/packages/38/ad/4360e50ed56cb483667b8e6dadf2d3fda62359593faabbe749a27c4eaca6/sphinx-8.2.3.tar.gz", hash = "sha256:398ad29dee7f63a75888314e9424d40f52ce5a6a87ae88e7071e80af296ec348", size = 8321876 }
wheels = [
    { url = "https://files.pythonhosted.org/packages/31/53/136e9eca6e0b9dc0e1962e2c908fbea2e5ac000c2a2fbd9a35797958c48b/sphinx-8.2.3-py3-none-any.whl", hash = "sha256:4405915165f13521d875a8c29c8970800a0141c14cc5416a38feca4ea5d9b9c3", size = 3589741 },
]

[[package]]
name = "sphinx-copybutton"
version = "0.5.2"
source = { registry = "https://pypi.org/simple" }
dependencies = [
    { name = "sphinx", version = "7.4.7", source = { registry = "https://pypi.org/simple" }, marker = "python_full_version < '3.10'" },
    { name = "sphinx", version = "8.1.3", source = { registry = "https://pypi.org/simple" }, marker = "python_full_version == '3.10.*'" },
    { name = "sphinx", version = "8.2.3", source = { registry = "https://pypi.org/simple" }, marker = "python_full_version >= '3.11'" },
]
sdist = { url = "https://files.pythonhosted.org/packages/fc/2b/a964715e7f5295f77509e59309959f4125122d648f86b4fe7d70ca1d882c/sphinx-copybutton-0.5.2.tar.gz", hash = "sha256:4cf17c82fb9646d1bc9ca92ac280813a3b605d8c421225fd9913154103ee1fbd", size = 23039 }
wheels = [
    { url = "https://files.pythonhosted.org/packages/9e/48/1ea60e74949eecb12cdd6ac43987f9fd331156388dcc2319b45e2ebb81bf/sphinx_copybutton-0.5.2-py3-none-any.whl", hash = "sha256:fb543fd386d917746c9a2c50360c7905b605726b9355cd26e9974857afeae06e", size = 13343 },
]

[[package]]
name = "sphinx-gallery"
version = "0.19.0"
source = { registry = "https://pypi.org/simple" }
dependencies = [
    { name = "pillow" },
    { name = "sphinx", version = "7.4.7", source = { registry = "https://pypi.org/simple" }, marker = "python_full_version < '3.10'" },
    { name = "sphinx", version = "8.1.3", source = { registry = "https://pypi.org/simple" }, marker = "python_full_version == '3.10.*'" },
    { name = "sphinx", version = "8.2.3", source = { registry = "https://pypi.org/simple" }, marker = "python_full_version >= '3.11'" },
]
sdist = { url = "https://files.pythonhosted.org/packages/cd/e5/9ccd6ecd492043123adb465cba504217b9f0a82e2cb5b1d7249c648497c6/sphinx_gallery-0.19.0.tar.gz", hash = "sha256:8400cb5240ad642e28a612fdba0667f725d0505a9be0222d0243de60e8af2eb3", size = 471479 }
wheels = [
    { url = "https://files.pythonhosted.org/packages/77/c7/52b48aec16b26c52aba854d03a3a31e0681150301dac1bea2243645a69e7/sphinx_gallery-0.19.0-py3-none-any.whl", hash = "sha256:4c28751973f81769d5bbbf5e4ebaa0dc49dff8c48eb7f11131eb5f6e4aa25f0e", size = 455923 },
]

[[package]]
name = "sphinx-rtd-theme"
version = "3.0.2"
source = { registry = "https://pypi.org/simple" }
dependencies = [
    { name = "docutils" },
    { name = "sphinx", version = "7.4.7", source = { registry = "https://pypi.org/simple" }, marker = "python_full_version < '3.10'" },
    { name = "sphinx", version = "8.1.3", source = { registry = "https://pypi.org/simple" }, marker = "python_full_version == '3.10.*'" },
    { name = "sphinx", version = "8.2.3", source = { registry = "https://pypi.org/simple" }, marker = "python_full_version >= '3.11'" },
    { name = "sphinxcontrib-jquery" },
]
sdist = { url = "https://files.pythonhosted.org/packages/91/44/c97faec644d29a5ceddd3020ae2edffa69e7d00054a8c7a6021e82f20335/sphinx_rtd_theme-3.0.2.tar.gz", hash = "sha256:b7457bc25dda723b20b086a670b9953c859eab60a2a03ee8eb2bb23e176e5f85", size = 7620463 }
wheels = [
    { url = "https://files.pythonhosted.org/packages/85/77/46e3bac77b82b4df5bb5b61f2de98637724f246b4966cfc34bc5895d852a/sphinx_rtd_theme-3.0.2-py2.py3-none-any.whl", hash = "sha256:422ccc750c3a3a311de4ae327e82affdaf59eb695ba4936538552f3b00f4ee13", size = 7655561 },
]

[[package]]
name = "sphinxcontrib-applehelp"
version = "2.0.0"
source = { registry = "https://pypi.org/simple" }
sdist = { url = "https://files.pythonhosted.org/packages/ba/6e/b837e84a1a704953c62ef8776d45c3e8d759876b4a84fe14eba2859106fe/sphinxcontrib_applehelp-2.0.0.tar.gz", hash = "sha256:2f29ef331735ce958efa4734873f084941970894c6090408b079c61b2e1c06d1", size = 20053 }
wheels = [
    { url = "https://files.pythonhosted.org/packages/5d/85/9ebeae2f76e9e77b952f4b274c27238156eae7979c5421fba91a28f4970d/sphinxcontrib_applehelp-2.0.0-py3-none-any.whl", hash = "sha256:4cd3f0ec4ac5dd9c17ec65e9ab272c9b867ea77425228e68ecf08d6b28ddbdb5", size = 119300 },
]

[[package]]
name = "sphinxcontrib-devhelp"
version = "2.0.0"
source = { registry = "https://pypi.org/simple" }
sdist = { url = "https://files.pythonhosted.org/packages/f6/d2/5beee64d3e4e747f316bae86b55943f51e82bb86ecd325883ef65741e7da/sphinxcontrib_devhelp-2.0.0.tar.gz", hash = "sha256:411f5d96d445d1d73bb5d52133377b4248ec79db5c793ce7dbe59e074b4dd1ad", size = 12967 }
wheels = [
    { url = "https://files.pythonhosted.org/packages/35/7a/987e583882f985fe4d7323774889ec58049171828b58c2217e7f79cdf44e/sphinxcontrib_devhelp-2.0.0-py3-none-any.whl", hash = "sha256:aefb8b83854e4b0998877524d1029fd3e6879210422ee3780459e28a1f03a8a2", size = 82530 },
]

[[package]]
name = "sphinxcontrib-htmlhelp"
version = "2.1.0"
source = { registry = "https://pypi.org/simple" }
sdist = { url = "https://files.pythonhosted.org/packages/43/93/983afd9aa001e5201eab16b5a444ed5b9b0a7a010541e0ddfbbfd0b2470c/sphinxcontrib_htmlhelp-2.1.0.tar.gz", hash = "sha256:c9e2916ace8aad64cc13a0d233ee22317f2b9025b9cf3295249fa985cc7082e9", size = 22617 }
wheels = [
    { url = "https://files.pythonhosted.org/packages/0a/7b/18a8c0bcec9182c05a0b3ec2a776bba4ead82750a55ff798e8d406dae604/sphinxcontrib_htmlhelp-2.1.0-py3-none-any.whl", hash = "sha256:166759820b47002d22914d64a075ce08f4c46818e17cfc9470a9786b759b19f8", size = 98705 },
]

[[package]]
name = "sphinxcontrib-jquery"
version = "4.1"
source = { registry = "https://pypi.org/simple" }
dependencies = [
    { name = "sphinx", version = "7.4.7", source = { registry = "https://pypi.org/simple" }, marker = "python_full_version < '3.10'" },
    { name = "sphinx", version = "8.1.3", source = { registry = "https://pypi.org/simple" }, marker = "python_full_version == '3.10.*'" },
    { name = "sphinx", version = "8.2.3", source = { registry = "https://pypi.org/simple" }, marker = "python_full_version >= '3.11'" },
]
sdist = { url = "https://files.pythonhosted.org/packages/de/f3/aa67467e051df70a6330fe7770894b3e4f09436dea6881ae0b4f3d87cad8/sphinxcontrib-jquery-4.1.tar.gz", hash = "sha256:1620739f04e36a2c779f1a131a2dfd49b2fd07351bf1968ced074365933abc7a", size = 122331 }
wheels = [
    { url = "https://files.pythonhosted.org/packages/76/85/749bd22d1a68db7291c89e2ebca53f4306c3f205853cf31e9de279034c3c/sphinxcontrib_jquery-4.1-py2.py3-none-any.whl", hash = "sha256:f936030d7d0147dd026a4f2b5a57343d233f1fc7b363f68b3d4f1cb0993878ae", size = 121104 },
]

[[package]]
name = "sphinxcontrib-jsmath"
version = "1.0.1"
source = { registry = "https://pypi.org/simple" }
sdist = { url = "https://files.pythonhosted.org/packages/b2/e8/9ed3830aeed71f17c026a07a5097edcf44b692850ef215b161b8ad875729/sphinxcontrib-jsmath-1.0.1.tar.gz", hash = "sha256:a9925e4a4587247ed2191a22df5f6970656cb8ca2bd6284309578f2153e0c4b8", size = 5787 }
wheels = [
    { url = "https://files.pythonhosted.org/packages/c2/42/4c8646762ee83602e3fb3fbe774c2fac12f317deb0b5dbeeedd2d3ba4b77/sphinxcontrib_jsmath-1.0.1-py2.py3-none-any.whl", hash = "sha256:2ec2eaebfb78f3f2078e73666b1415417a116cc848b72e5172e596c871103178", size = 5071 },
]

[[package]]
name = "sphinxcontrib-qthelp"
version = "2.0.0"
source = { registry = "https://pypi.org/simple" }
sdist = { url = "https://files.pythonhosted.org/packages/68/bc/9104308fc285eb3e0b31b67688235db556cd5b0ef31d96f30e45f2e51cae/sphinxcontrib_qthelp-2.0.0.tar.gz", hash = "sha256:4fe7d0ac8fc171045be623aba3e2a8f613f8682731f9153bb2e40ece16b9bbab", size = 17165 }
wheels = [
    { url = "https://files.pythonhosted.org/packages/27/83/859ecdd180cacc13b1f7e857abf8582a64552ea7a061057a6c716e790fce/sphinxcontrib_qthelp-2.0.0-py3-none-any.whl", hash = "sha256:b18a828cdba941ccd6ee8445dbe72ffa3ef8cbe7505d8cd1fa0d42d3f2d5f3eb", size = 88743 },
]

[[package]]
name = "sphinxcontrib-serializinghtml"
version = "2.0.0"
source = { registry = "https://pypi.org/simple" }
sdist = { url = "https://files.pythonhosted.org/packages/3b/44/6716b257b0aa6bfd51a1b31665d1c205fb12cb5ad56de752dfa15657de2f/sphinxcontrib_serializinghtml-2.0.0.tar.gz", hash = "sha256:e9d912827f872c029017a53f0ef2180b327c3f7fd23c87229f7a8e8b70031d4d", size = 16080 }
wheels = [
    { url = "https://files.pythonhosted.org/packages/52/a7/d2782e4e3f77c8450f727ba74a8f12756d5ba823d81b941f1b04da9d033a/sphinxcontrib_serializinghtml-2.0.0-py3-none-any.whl", hash = "sha256:6e2cb0eef194e10c27ec0023bfeb25badbbb5868244cf5bc5bdc04e4464bf331", size = 92072 },
]

[[package]]
name = "tomli"
version = "2.2.1"
source = { registry = "https://pypi.org/simple" }
sdist = { url = "https://files.pythonhosted.org/packages/18/87/302344fed471e44a87289cf4967697d07e532f2421fdaf868a303cbae4ff/tomli-2.2.1.tar.gz", hash = "sha256:cd45e1dc79c835ce60f7404ec8119f2eb06d38b1deba146f07ced3bbc44505ff", size = 17175 }
wheels = [
    { url = "https://files.pythonhosted.org/packages/43/ca/75707e6efa2b37c77dadb324ae7d9571cb424e61ea73fad7c56c2d14527f/tomli-2.2.1-cp311-cp311-macosx_10_9_x86_64.whl", hash = "sha256:678e4fa69e4575eb77d103de3df8a895e1591b48e740211bd1067378c69e8249", size = 131077 },
    { url = "https://files.pythonhosted.org/packages/c7/16/51ae563a8615d472fdbffc43a3f3d46588c264ac4f024f63f01283becfbb/tomli-2.2.1-cp311-cp311-macosx_11_0_arm64.whl", hash = "sha256:023aa114dd824ade0100497eb2318602af309e5a55595f76b626d6d9f3b7b0a6", size = 123429 },
    { url = "https://files.pythonhosted.org/packages/f1/dd/4f6cd1e7b160041db83c694abc78e100473c15d54620083dbd5aae7b990e/tomli-2.2.1-cp311-cp311-manylinux_2_17_aarch64.manylinux2014_aarch64.whl", hash = "sha256:ece47d672db52ac607a3d9599a9d48dcb2f2f735c6c2d1f34130085bb12b112a", size = 226067 },
    { url = "https://files.pythonhosted.org/packages/a9/6b/c54ede5dc70d648cc6361eaf429304b02f2871a345bbdd51e993d6cdf550/tomli-2.2.1-cp311-cp311-manylinux_2_17_x86_64.manylinux2014_x86_64.whl", hash = "sha256:6972ca9c9cc9f0acaa56a8ca1ff51e7af152a9f87fb64623e31d5c83700080ee", size = 236030 },
    { url = "https://files.pythonhosted.org/packages/1f/47/999514fa49cfaf7a92c805a86c3c43f4215621855d151b61c602abb38091/tomli-2.2.1-cp311-cp311-manylinux_2_5_i686.manylinux1_i686.manylinux_2_17_i686.manylinux2014_i686.whl", hash = "sha256:c954d2250168d28797dd4e3ac5cf812a406cd5a92674ee4c8f123c889786aa8e", size = 240898 },
    { url = "https://files.pythonhosted.org/packages/73/41/0a01279a7ae09ee1573b423318e7934674ce06eb33f50936655071d81a24/tomli-2.2.1-cp311-cp311-musllinux_1_2_aarch64.whl", hash = "sha256:8dd28b3e155b80f4d54beb40a441d366adcfe740969820caf156c019fb5c7ec4", size = 229894 },
    { url = "https://files.pythonhosted.org/packages/55/18/5d8bc5b0a0362311ce4d18830a5d28943667599a60d20118074ea1b01bb7/tomli-2.2.1-cp311-cp311-musllinux_1_2_i686.whl", hash = "sha256:e59e304978767a54663af13c07b3d1af22ddee3bb2fb0618ca1593e4f593a106", size = 245319 },
    { url = "https://files.pythonhosted.org/packages/92/a3/7ade0576d17f3cdf5ff44d61390d4b3febb8a9fc2b480c75c47ea048c646/tomli-2.2.1-cp311-cp311-musllinux_1_2_x86_64.whl", hash = "sha256:33580bccab0338d00994d7f16f4c4ec25b776af3ffaac1ed74e0b3fc95e885a8", size = 238273 },
    { url = "https://files.pythonhosted.org/packages/72/6f/fa64ef058ac1446a1e51110c375339b3ec6be245af9d14c87c4a6412dd32/tomli-2.2.1-cp311-cp311-win32.whl", hash = "sha256:465af0e0875402f1d226519c9904f37254b3045fc5084697cefb9bdde1ff99ff", size = 98310 },
    { url = "https://files.pythonhosted.org/packages/6a/1c/4a2dcde4a51b81be3530565e92eda625d94dafb46dbeb15069df4caffc34/tomli-2.2.1-cp311-cp311-win_amd64.whl", hash = "sha256:2d0f2fdd22b02c6d81637a3c95f8cd77f995846af7414c5c4b8d0545afa1bc4b", size = 108309 },
    { url = "https://files.pythonhosted.org/packages/52/e1/f8af4c2fcde17500422858155aeb0d7e93477a0d59a98e56cbfe75070fd0/tomli-2.2.1-cp312-cp312-macosx_10_13_x86_64.whl", hash = "sha256:4a8f6e44de52d5e6c657c9fe83b562f5f4256d8ebbfe4ff922c495620a7f6cea", size = 132762 },
    { url = "https://files.pythonhosted.org/packages/03/b8/152c68bb84fc00396b83e7bbddd5ec0bd3dd409db4195e2a9b3e398ad2e3/tomli-2.2.1-cp312-cp312-macosx_11_0_arm64.whl", hash = "sha256:8d57ca8095a641b8237d5b079147646153d22552f1c637fd3ba7f4b0b29167a8", size = 123453 },
    { url = "https://files.pythonhosted.org/packages/c8/d6/fc9267af9166f79ac528ff7e8c55c8181ded34eb4b0e93daa767b8841573/tomli-2.2.1-cp312-cp312-manylinux_2_17_aarch64.manylinux2014_aarch64.whl", hash = "sha256:4e340144ad7ae1533cb897d406382b4b6fede8890a03738ff1683af800d54192", size = 233486 },
    { url = "https://files.pythonhosted.org/packages/5c/51/51c3f2884d7bab89af25f678447ea7d297b53b5a3b5730a7cb2ef6069f07/tomli-2.2.1-cp312-cp312-manylinux_2_17_x86_64.manylinux2014_x86_64.whl", hash = "sha256:db2b95f9de79181805df90bedc5a5ab4c165e6ec3fe99f970d0e302f384ad222", size = 242349 },
    { url = "https://files.pythonhosted.org/packages/ab/df/bfa89627d13a5cc22402e441e8a931ef2108403db390ff3345c05253935e/tomli-2.2.1-cp312-cp312-manylinux_2_5_i686.manylinux1_i686.manylinux_2_17_i686.manylinux2014_i686.whl", hash = "sha256:40741994320b232529c802f8bc86da4e1aa9f413db394617b9a256ae0f9a7f77", size = 252159 },
    { url = "https://files.pythonhosted.org/packages/9e/6e/fa2b916dced65763a5168c6ccb91066f7639bdc88b48adda990db10c8c0b/tomli-2.2.1-cp312-cp312-musllinux_1_2_aarch64.whl", hash = "sha256:400e720fe168c0f8521520190686ef8ef033fb19fc493da09779e592861b78c6", size = 237243 },
    { url = "https://files.pythonhosted.org/packages/b4/04/885d3b1f650e1153cbb93a6a9782c58a972b94ea4483ae4ac5cedd5e4a09/tomli-2.2.1-cp312-cp312-musllinux_1_2_i686.whl", hash = "sha256:02abe224de6ae62c19f090f68da4e27b10af2b93213d36cf44e6e1c5abd19fdd", size = 259645 },
    { url = "https://files.pythonhosted.org/packages/9c/de/6b432d66e986e501586da298e28ebeefd3edc2c780f3ad73d22566034239/tomli-2.2.1-cp312-cp312-musllinux_1_2_x86_64.whl", hash = "sha256:b82ebccc8c8a36f2094e969560a1b836758481f3dc360ce9a3277c65f374285e", size = 244584 },
    { url = "https://files.pythonhosted.org/packages/1c/9a/47c0449b98e6e7d1be6cbac02f93dd79003234ddc4aaab6ba07a9a7482e2/tomli-2.2.1-cp312-cp312-win32.whl", hash = "sha256:889f80ef92701b9dbb224e49ec87c645ce5df3fa2cc548664eb8a25e03127a98", size = 98875 },
    { url = "https://files.pythonhosted.org/packages/ef/60/9b9638f081c6f1261e2688bd487625cd1e660d0a85bd469e91d8db969734/tomli-2.2.1-cp312-cp312-win_amd64.whl", hash = "sha256:7fc04e92e1d624a4a63c76474610238576942d6b8950a2d7f908a340494e67e4", size = 109418 },
    { url = "https://files.pythonhosted.org/packages/04/90/2ee5f2e0362cb8a0b6499dc44f4d7d48f8fff06d28ba46e6f1eaa61a1388/tomli-2.2.1-cp313-cp313-macosx_10_13_x86_64.whl", hash = "sha256:f4039b9cbc3048b2416cc57ab3bda989a6fcf9b36cf8937f01a6e731b64f80d7", size = 132708 },
    { url = "https://files.pythonhosted.org/packages/c0/ec/46b4108816de6b385141f082ba99e315501ccd0a2ea23db4a100dd3990ea/tomli-2.2.1-cp313-cp313-macosx_11_0_arm64.whl", hash = "sha256:286f0ca2ffeeb5b9bd4fcc8d6c330534323ec51b2f52da063b11c502da16f30c", size = 123582 },
    { url = "https://files.pythonhosted.org/packages/a0/bd/b470466d0137b37b68d24556c38a0cc819e8febe392d5b199dcd7f578365/tomli-2.2.1-cp313-cp313-manylinux_2_17_aarch64.manylinux2014_aarch64.whl", hash = "sha256:a92ef1a44547e894e2a17d24e7557a5e85a9e1d0048b0b5e7541f76c5032cb13", size = 232543 },
    { url = "https://files.pythonhosted.org/packages/d9/e5/82e80ff3b751373f7cead2815bcbe2d51c895b3c990686741a8e56ec42ab/tomli-2.2.1-cp313-cp313-manylinux_2_17_x86_64.manylinux2014_x86_64.whl", hash = "sha256:9316dc65bed1684c9a98ee68759ceaed29d229e985297003e494aa825ebb0281", size = 241691 },
    { url = "https://files.pythonhosted.org/packages/05/7e/2a110bc2713557d6a1bfb06af23dd01e7dde52b6ee7dadc589868f9abfac/tomli-2.2.1-cp313-cp313-manylinux_2_5_i686.manylinux1_i686.manylinux_2_17_i686.manylinux2014_i686.whl", hash = "sha256:e85e99945e688e32d5a35c1ff38ed0b3f41f43fad8df0bdf79f72b2ba7bc5272", size = 251170 },
    { url = "https://files.pythonhosted.org/packages/64/7b/22d713946efe00e0adbcdfd6d1aa119ae03fd0b60ebed51ebb3fa9f5a2e5/tomli-2.2.1-cp313-cp313-musllinux_1_2_aarch64.whl", hash = "sha256:ac065718db92ca818f8d6141b5f66369833d4a80a9d74435a268c52bdfa73140", size = 236530 },
    { url = "https://files.pythonhosted.org/packages/38/31/3a76f67da4b0cf37b742ca76beaf819dca0ebef26d78fc794a576e08accf/tomli-2.2.1-cp313-cp313-musllinux_1_2_i686.whl", hash = "sha256:d920f33822747519673ee656a4b6ac33e382eca9d331c87770faa3eef562aeb2", size = 258666 },
    { url = "https://files.pythonhosted.org/packages/07/10/5af1293da642aded87e8a988753945d0cf7e00a9452d3911dd3bb354c9e2/tomli-2.2.1-cp313-cp313-musllinux_1_2_x86_64.whl", hash = "sha256:a198f10c4d1b1375d7687bc25294306e551bf1abfa4eace6650070a5c1ae2744", size = 243954 },
    { url = "https://files.pythonhosted.org/packages/5b/b9/1ed31d167be802da0fc95020d04cd27b7d7065cc6fbefdd2f9186f60d7bd/tomli-2.2.1-cp313-cp313-win32.whl", hash = "sha256:d3f5614314d758649ab2ab3a62d4f2004c825922f9e370b29416484086b264ec", size = 98724 },
    { url = "https://files.pythonhosted.org/packages/c7/32/b0963458706accd9afcfeb867c0f9175a741bf7b19cd424230714d722198/tomli-2.2.1-cp313-cp313-win_amd64.whl", hash = "sha256:a38aa0308e754b0e3c67e344754dff64999ff9b513e691d0e786265c93583c69", size = 109383 },
    { url = "https://files.pythonhosted.org/packages/6e/c2/61d3e0f47e2b74ef40a68b9e6ad5984f6241a942f7cd3bbfbdbd03861ea9/tomli-2.2.1-py3-none-any.whl", hash = "sha256:cb55c73c5f4408779d0cf3eef9f762b9c9f147a77de7b258bef0a5628adc85cc", size = 14257 },
]

[[package]]
name = "urllib3"
version = "2.3.0"
source = { registry = "https://pypi.org/simple" }
sdist = { url = "https://files.pythonhosted.org/packages/aa/63/e53da845320b757bf29ef6a9062f5c669fe997973f966045cb019c3f4b66/urllib3-2.3.0.tar.gz", hash = "sha256:f8c5449b3cf0861679ce7e0503c7b44b5ec981bec0d1d3795a07f1ba96f0204d", size = 307268 }
wheels = [
    { url = "https://files.pythonhosted.org/packages/c8/19/4ec628951a74043532ca2cf5d97b7b14863931476d117c471e8e2b1eb39f/urllib3-2.3.0-py3-none-any.whl", hash = "sha256:1cee9ad369867bfdbbb48b7dd50374c0967a0bb7710050facf0dd6911440e3df", size = 128369 },
]

[[package]]
name = "virtualenv"
version = "20.29.3"
source = { registry = "https://pypi.org/simple" }
dependencies = [
    { name = "distlib" },
    { name = "filelock" },
    { name = "platformdirs" },
]
sdist = { url = "https://files.pythonhosted.org/packages/c7/9c/57d19fa093bcf5ac61a48087dd44d00655f85421d1aa9722f8befbf3f40a/virtualenv-20.29.3.tar.gz", hash = "sha256:95e39403fcf3940ac45bc717597dba16110b74506131845d9b687d5e73d947ac", size = 4320280 }
wheels = [
    { url = "https://files.pythonhosted.org/packages/c2/eb/c6db6e3001d58c6a9e67c74bb7b4206767caa3ccc28c6b9eaf4c23fb4e34/virtualenv-20.29.3-py3-none-any.whl", hash = "sha256:3e3d00f5807e83b234dfb6122bf37cfadf4be216c53a49ac059d02414f819170", size = 4301458 },
]

[[package]]
name = "zipp"
version = "3.21.0"
source = { registry = "https://pypi.org/simple" }
sdist = { url = "https://files.pythonhosted.org/packages/3f/50/bad581df71744867e9468ebd0bcd6505de3b275e06f202c2cb016e3ff56f/zipp-3.21.0.tar.gz", hash = "sha256:2c9958f6430a2040341a52eb608ed6dd93ef4392e02ffe219417c1b28b5dd1f4", size = 24545 }
wheels = [
    { url = "https://files.pythonhosted.org/packages/b7/1a/7e4798e9339adc931158c9d69ecc34f5e6791489d469f5e50ec15e35f458/zipp-3.21.0-py3-none-any.whl", hash = "sha256:ac1bbe05fd2991f160ebce24ffbac5f6d11d83dc90891255885223d42b3cd931", size = 9630 },
]<|MERGE_RESOLUTION|>--- conflicted
+++ resolved
@@ -1255,14 +1255,9 @@
 [package.metadata.requires-dev]
 dev = [{ name = "pre-commit", specifier = ">=4.1.0" }]
 docs = [
-<<<<<<< HEAD
     { name = "sphinx-gallery", specifier = ">=0.17.0" },
     { name = "sphinx-rtd-theme", specifier = ">=3.0.0" },
-=======
-    { name = "sphinx-copybutton" },
-    { name = "sphinx-gallery" },
-    { name = "sphinx-rtd-theme" },
->>>>>>> 70cec6d5
+    { name = "sphinx-rtd-theme", specifier = ">=0.5.0" },
 ]
 test = [
     { name = "pytest", specifier = ">=8.3.5" },
