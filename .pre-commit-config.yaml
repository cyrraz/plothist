ci:
  autoupdate_commit_msg: "chore: update pre-commit hooks"
  autofix_commit_msg: "style: pre-commit fixes"
  autoupdate_schedule: monthly

repos:
  - repo: https://github.com/adamchainz/blacken-docs
    rev: "1.19.1"
    hooks:
      - id: blacken-docs
        args: ["--line-length", "120"]
        additional_dependencies:
          - black==24.2.0

  - repo: https://github.com/pre-commit/pre-commit-hooks
    rev: v5.0.0
    hooks:
      - id: check-added-large-files
      - id: check-case-conflict
      - id: check-merge-conflict
      - id: check-symlinks
      - id: check-toml
      - id: check-yaml
      - id: debug-statements
      - id: end-of-file-fixer
      - id: mixed-line-ending
      - id: requirements-txt-fixer
      - id: trailing-whitespace
        exclude: '.*\.svg$'
      - id: name-tests-test
        args: ["--pytest-test-first"]

  - repo: https://github.com/astral-sh/ruff-pre-commit
    rev: v0.11.2
    hooks:
      - id: ruff
<<<<<<< HEAD
        args: ["--fix", "--show-fixes", "--unsafe-fixes"]
=======
        args: ["--fix", "--show-fixes"]
>>>>>>> 28d102d2
      - id: ruff-format

  - repo: https://github.com/codespell-project/codespell
    rev: v2.4.1
    hooks:
      - id: codespell
        additional_dependencies:
          - tomli

  - repo: https://github.com/python-jsonschema/check-jsonschema
    rev: 0.31.3
    hooks:
      - id: check-github-workflows
        args: ["--verbose"]

  - repo: https://github.com/pre-commit/mirrors-mypy
    rev: v1.15.0
    hooks:
      - id: mypy
        files: src
        additional_dependencies:
          - types-requests
          - types-pyyaml

  - repo: https://github.com/pre-commit/pygrep-hooks
    rev: v1.10.0
    hooks:
      - id: rst-backticks
      - id: rst-directive-colons
      - id: rst-inline-touching-normal

  - repo: https://github.com/python-jsonschema/check-jsonschema
    rev: 0.32.1
    hooks:
      - id: check-readthedocs
      - id: check-dependabot
      - id: check-github-workflows

  - repo: https://github.com/henryiii/validate-pyproject-schema-store
    rev: 2025.02.24
    hooks:
      - id: validate-pyproject<|MERGE_RESOLUTION|>--- conflicted
+++ resolved
@@ -34,11 +34,7 @@
     rev: v0.11.2
     hooks:
       - id: ruff
-<<<<<<< HEAD
-        args: ["--fix", "--show-fixes", "--unsafe-fixes"]
-=======
         args: ["--fix", "--show-fixes"]
->>>>>>> 28d102d2
       - id: ruff-format
 
   - repo: https://github.com/codespell-project/codespell
