--- conflicted
+++ resolved
@@ -96,17 +96,6 @@
 
 import matplotlib.font_manager as fm
 
-<<<<<<< HEAD
-for font_type in ["Math", "Sans", "Roman"]:
-    try:
-        findfont(f"Latin Modern {font_type}", fallback_to_default=False)
-    except Exception:
-        warnings.warn(
-            "The recommended fonts to use plothist were not found. You can install them by typing 'install_latin_modern_fonts' in your terminal. If it still does not work, please check the documentation at https://plothist.readthedocs.io/en/latest/usage/font_installation.html",
-            stacklevel=3,
-        )
-        break
-=======
 with resources.as_file(resources.files("plothist_utils") / "fonts") as font_path:
     font_files = fm.findSystemFonts(fontpaths=[str(font_path)])
     for font in font_files:
@@ -118,5 +107,4 @@
 if tuple(int(part) for part in bh.__version__.split(".")) < (1, 4, 0):
     raise ImportError(
         "The version of boost_histogram is lower than 1.4.0. Please update to the latest version to avoid issues (pip install --upgrade boost_histogram).",
-    )
->>>>>>> f3b22765
+    )