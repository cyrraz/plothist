<<<<<<< HEAD
"""Plot histograms in a scalable way and a beautiful style."""

__version__ = "1.3.0"

=======
>>>>>>> 28d102d2
from .comparison import (
    get_asymmetrical_uncertainties,
    get_comparison,
    get_difference,
    get_pull,
    get_ratio,
    get_ratio_variances,
)
from .get_dummy_data import get_dummy_data
from .histogramming import (
<<<<<<< HEAD
=======
    create_axis,
>>>>>>> 28d102d2
    flatten_2d_hist,
    make_2d_hist,
    make_hist,
)
from .plothist_style import (
    add_luminosity,
    add_text,
    cubehelix_palette,
    get_color_palette,
    plot_reordered_legend,
    set_fitting_ylabel_fontsize,
    set_style,
)
from .plotters import (
    create_comparison_figure,
    plot_2d_hist,
    plot_2d_hist_with_projections,
    plot_comparison,
    plot_data_model_comparison,
    plot_error_hist,
    plot_function,
    plot_hist,
    plot_hist_uncertainties,
    plot_model,
    plot_two_hist_comparison,
    savefig,
)
from .variable_registry import (
    create_variable_registry,
    get_variable_from_registry,
    remove_variable_registry_parameters,
    update_variable_registry,
    update_variable_registry_ranges,
)

__all__ = [
    "__version__",
    "add_luminosity",
    "add_text",
<<<<<<< HEAD
=======
    "create_axis",
>>>>>>> 28d102d2
    "create_comparison_figure",
    "create_variable_registry",
    "cubehelix_palette",
    "flatten_2d_hist",
    "get_asymmetrical_uncertainties",
<<<<<<< HEAD
    "get_asymmetrical_uncertainties",
=======
>>>>>>> 28d102d2
    "get_color_palette",
    "get_comparison",
    "get_difference",
    "get_dummy_data",
    "get_pull",
    "get_ratio",
    "get_ratio_variances",
    "get_variable_from_registry",
    "make_2d_hist",
    "make_hist",
    "plot_2d_hist",
    "plot_2d_hist_with_projections",
    "plot_comparison",
    "plot_data_model_comparison",
    "plot_error_hist",
    "plot_function",
    "plot_hist",
    "plot_hist_uncertainties",
    "plot_model",
    "plot_reordered_legend",
    "plot_two_hist_comparison",
    "remove_variable_registry_parameters",
    "savefig",
    "set_fitting_ylabel_fontsize",
    "set_style",
    "update_variable_registry",
    "update_variable_registry_ranges",
]


# Get style file and use it
<<<<<<< HEAD
# Deprecated since 3.11 function to access style file, to be updated
# https://docs.python.org/3/library/importlib.resources.html
from importlib.resources import path as resources_path

import matplotlib.pyplot as plt

with resources_path("plothist", "default_style.mplstyle") as style_file:
    plt.style.use(style_file.as_posix())
=======
from importlib.resources import files

import matplotlib.pyplot as plt

style_file = files("plothist").joinpath("default_style.mplstyle")
plt.style.use(style_file)
>>>>>>> 28d102d2

# Check the fonts
import warnings

from matplotlib.font_manager import findfont

for font_type in ["Math", "Sans", "Roman"]:
    try:
        findfont(f"Latin Modern {font_type}", fallback_to_default=False)
    except Exception:
        warnings.warn(
            "The recommended fonts to use plothist were not found. You can install them by typing 'install_latin_modern_fonts' in your terminal. If it still does not work, please check the documentation at https://plothist.readthedocs.io/en/latest/usage/font_installation.html",
            stacklevel=3,
        )
        break<|MERGE_RESOLUTION|>--- conflicted
+++ resolved
@@ -1,10 +1,3 @@
-<<<<<<< HEAD
-"""Plot histograms in a scalable way and a beautiful style."""
-
-__version__ = "1.3.0"
-
-=======
->>>>>>> 28d102d2
 from .comparison import (
     get_asymmetrical_uncertainties,
     get_comparison,
@@ -15,10 +8,6 @@
 )
 from .get_dummy_data import get_dummy_data
 from .histogramming import (
-<<<<<<< HEAD
-=======
-    create_axis,
->>>>>>> 28d102d2
     flatten_2d_hist,
     make_2d_hist,
     make_hist,
@@ -58,19 +47,11 @@
     "__version__",
     "add_luminosity",
     "add_text",
-<<<<<<< HEAD
-=======
-    "create_axis",
->>>>>>> 28d102d2
     "create_comparison_figure",
     "create_variable_registry",
     "cubehelix_palette",
     "flatten_2d_hist",
     "get_asymmetrical_uncertainties",
-<<<<<<< HEAD
-    "get_asymmetrical_uncertainties",
-=======
->>>>>>> 28d102d2
     "get_color_palette",
     "get_comparison",
     "get_difference",
@@ -102,23 +83,12 @@
 
 
 # Get style file and use it
-<<<<<<< HEAD
-# Deprecated since 3.11 function to access style file, to be updated
-# https://docs.python.org/3/library/importlib.resources.html
-from importlib.resources import path as resources_path
-
-import matplotlib.pyplot as plt
-
-with resources_path("plothist", "default_style.mplstyle") as style_file:
-    plt.style.use(style_file.as_posix())
-=======
 from importlib.resources import files
 
 import matplotlib.pyplot as plt
 
 style_file = files("plothist").joinpath("default_style.mplstyle")
 plt.style.use(style_file)
->>>>>>> 28d102d2
 
 # Check the fonts
 import warnings
