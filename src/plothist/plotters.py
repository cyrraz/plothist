--- conflicted
+++ resolved
@@ -2,12 +2,9 @@
 Collection of functions to plot histograms
 """
 
-<<<<<<< HEAD
+from __future__ import annotations
+
 import copy
-=======
-from __future__ import annotations
-
->>>>>>> 339e2fd4
 import re
 
 import matplotlib.pyplot as plt
