<<<<<<< HEAD
from importlib.resources import path as resources_path
=======
from importlib.resources import files
>>>>>>> 28d102d2

import numpy as np


def get_dummy_data():
    """
    Get dummy data for plotting examples as a numpy ndarray.

    Returns
    -------
    data : numpy ndarray
        Dummy data.
    """
<<<<<<< HEAD
    with resources_path("plothist", "dummy_data.csv") as dummy_data:
        with open(dummy_data) as f:
            data = np.genfromtxt(f, delimiter=",", names=True)
    return data
=======
    dummy_data_file = files("plothist").joinpath("dummy_data.csv")
    with open(dummy_data_file) as f:
        return np.genfromtxt(f, delimiter=",", names=True)
>>>>>>> 28d102d2
<|MERGE_RESOLUTION|>--- conflicted
+++ resolved
@@ -1,8 +1,4 @@
-<<<<<<< HEAD
-from importlib.resources import path as resources_path
-=======
 from importlib.resources import files
->>>>>>> 28d102d2
 
 import numpy as np
 
@@ -16,13 +12,6 @@
     data : numpy ndarray
         Dummy data.
     """
-<<<<<<< HEAD
-    with resources_path("plothist", "dummy_data.csv") as dummy_data:
-        with open(dummy_data) as f:
-            data = np.genfromtxt(f, delimiter=",", names=True)
-    return data
-=======
     dummy_data_file = files("plothist").joinpath("dummy_data.csv")
     with open(dummy_data_file) as f:
-        return np.genfromtxt(f, delimiter=",", names=True)
->>>>>>> 28d102d2
+        return np.genfromtxt(f, delimiter=",", names=True)