--- conflicted
+++ resolved
@@ -1,9 +1,6 @@
-<<<<<<< HEAD
+from __future__ import annotations
+
 import argparse
-=======
-from __future__ import annotations
-
->>>>>>> 339e2fd4
 import hashlib
 import os
 import subprocess
