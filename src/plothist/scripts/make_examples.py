--- conflicted
+++ resolved
@@ -1,17 +1,11 @@
-<<<<<<< HEAD
 import argparse
-=======
->>>>>>> 28d102d2
 import hashlib
 import os
 import subprocess
 import warnings
 
 import yaml
-<<<<<<< HEAD
-=======
 from packaging import version
->>>>>>> 28d102d2
 
 import plothist
 
@@ -67,11 +61,7 @@
 
     if not os.path.exists(example_folder) or not os.path.exists(img_folder):
         raise FileNotFoundError(
-<<<<<<< HEAD
-            "Could not find the example or img folder for the documentation.\nIf you installed plothist from source using flit, please run `export PLOTHIST_PATH=path/to/plothist` before launching the script."
-=======
             f"Could not find the example {example_folder} or img {img_folder} folder for the documentation.\nTry to run `export PLOTHIST_PATH=path/to/plothist` before launching the script."
->>>>>>> 28d102d2
         )
 
     temp_img_folder = plothist_folder + "/../../docs/temp_img"
@@ -148,11 +138,7 @@
 
     # Iterate through all subfolders and files in the source folder
     for root, _dirs, files in os.walk(example_folder):
-<<<<<<< HEAD
-        for _i_file, file in enumerate(files, 1):
-=======
         for file in files:
->>>>>>> 28d102d2
             if file not in plots_to_redo:
                 continue
 
