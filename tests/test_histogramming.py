--- conflicted
+++ resolved
@@ -2,11 +2,7 @@
 
 import boost_histogram as bh
 import numpy as np
-<<<<<<< HEAD
-from pytest import raises, warns
-=======
 import pytest
->>>>>>> 77287a33
 
 from plothist import create_axis, make_2d_hist, make_hist
 from plothist.histogramming import (
@@ -143,39 +139,24 @@
     bins = [1, 2, 3, 4]
     range_value = (0, 5)
 
-<<<<<<< HEAD
-    with warns(Warning, match="Custom binning -> ignore supplied range"):
-=======
     with pytest.warns(Warning, match="Custom binning -> ignore supplied range"):
->>>>>>> 77287a33
         create_axis(bins=bins, range=range_value)
 
 
 def test_invalid_bins() -> None:
     """Test for non-positive bins."""
-<<<<<<< HEAD
-    with raises(ValueError, match="Number of bins must be positive, but got -5."):
+    with pytest.raises(
+        ValueError, match="Number of bins must be positive, but got -5."
+    ):
         create_axis(bins=-5)
 
-    with raises(ValueError, match="Number of bins must be positive, but got 0."):
-=======
-    with pytest.raises(
-        ValueError, match="Number of bins must be positive, but got -5."
-    ):
-        create_axis(bins=-5)
-
     with pytest.raises(ValueError, match="Number of bins must be positive, but got 0."):
->>>>>>> 77287a33
         create_axis(bins=0)
 
 
 def test_range_min_max_with_empty_data() -> None:
     """Test for using 'min' or 'max' in range with empty data."""
-<<<<<<< HEAD
-    with raises(
-=======
-    with pytest.raises(
->>>>>>> 77287a33
+    with pytest.raises(
         ValueError,
         match="Cannot use 'min'/'max' range values with empty data. "
         "Please supply a range or provide data.",
@@ -185,52 +166,31 @@
 
 def test_invalid_range_values() -> None:
     """Test for invalid range (non-finite values)."""
-<<<<<<< HEAD
-    with raises(ValueError, match="Range of \[nan, 10.0\] is not finite."):
-        create_axis(bins=5, range=(np.nan, 10.0))
-
-    with raises(ValueError, match="Range of \[0.0, inf\] is not finite."):
-=======
     with pytest.raises(ValueError, match=r"Range of \[nan, 10.0\] is not finite."):
         create_axis(bins=5, range=(np.nan, 10.0))
 
     with pytest.raises(ValueError, match=r"Range of \[0.0, inf\] is not finite."):
->>>>>>> 77287a33
         create_axis(bins=5, range=(0.0, np.inf))
 
 
 def test_range_min_greater_than_max() -> None:
     """Test for case where min > max in range."""
-<<<<<<< HEAD
-    with raises(
-        ValueError,
-        match="Range of \[10.0, 5.0\] is not valid. Max must be larger than min.",
-=======
     with pytest.raises(
         ValueError,
         match=r"Range of \[10.0, 5.0\] is not valid. Max must be larger than min.",
->>>>>>> 77287a33
     ):
         create_axis(bins=5, range=(10.0, 5.0))
 
 
 def test_autodetect_range_invalid() -> None:
     """Test for non-finite autodetected range."""
-<<<<<<< HEAD
-    with raises(ValueError, match="Autodetected range of \[nan, nan\] is not finite."):
+    with pytest.raises(
+        ValueError, match=r"Autodetected range of \[nan, nan\] is not finite."
+    ):
         create_axis(bins=5, data=[np.nan, 10.0])
 
-    with raises(
-        ValueError, match=r"Autodetected range of \[0\.0, inf\] is not finite."
-=======
-    with pytest.raises(
-        ValueError, match=r"Autodetected range of \[nan, nan\] is not finite."
-    ):
-        create_axis(bins=5, data=[np.nan, 10.0])
-
     with pytest.raises(
         ValueError, match=r"Autodetected range of \[0.0, inf\] is not finite."
->>>>>>> 77287a33
     ):
         create_axis(bins=5, data=[0.0, np.inf])
 
@@ -255,10 +215,7 @@
     """
     h = make_hist(data=None, bins=5, range=(0, 5))
     assert h.values().sum() == 0
-<<<<<<< HEAD
-=======
     assert h.variances().sum() == 0
->>>>>>> 77287a33
 
 
 def test_make_2d_hist_with_empty_data() -> None:
@@ -273,11 +230,7 @@
     """
     Test make_hist() with invalid data dimensions.
     """
-<<<<<<< HEAD
-    with raises(ValueError, match="data should have two components, x and y"):
-=======
     with pytest.raises(ValueError, match="data should have two components, x and y"):
->>>>>>> 77287a33
         make_2d_hist(data=[1, 2, 3], bins=5, range=(0, 5))
 
 
@@ -285,22 +238,14 @@
     """
     Test make_2d_hist() with different lengths of x and y data.
     """
-<<<<<<< HEAD
-    with raises(ValueError, match="x and y must have the same length"):
-=======
     with pytest.raises(ValueError, match="x and y must have the same length"):
->>>>>>> 77287a33
         make_2d_hist(data=[[1, 2, 3], [4, 5]], bins=(5, 5), range=((0, 5), (0, 5)))
 
 
 def test_check_counting_histogram_invalid() -> None:
     """Test that _check_counting_histogram raises ValueError for non-counting histogram."""
     hist = bh.Histogram(bh.axis.Regular(10, 0, 1), storage=bh.storage.Mean())
-<<<<<<< HEAD
-    with raises(ValueError, match="The histogram must be a counting histogram"):
-=======
     with pytest.raises(ValueError, match="The histogram must be a counting histogram"):
->>>>>>> 77287a33
         _check_counting_histogram(hist)
 
 
@@ -311,20 +256,12 @@
     def func(x):
         return x**2
 
-<<<<<<< HEAD
-    with raises(ValueError, match="The reference histogram must be 1D."):
-=======
     with pytest.raises(ValueError, match="The reference histogram must be 1D."):
->>>>>>> 77287a33
         _make_hist_from_function(func, hist_2d)
 
 
 def test_flatten_2d_hist_raises_on_1d_hist() -> None:
     """Test that flatten_2d_hist raises ValueError if the input histogram is not 2D."""
     hist_1d = make_hist()
-<<<<<<< HEAD
-    with raises(ValueError, match="The input histogram must be 2D."):
-=======
     with pytest.raises(ValueError, match="The input histogram must be 2D."):
->>>>>>> 77287a33
         flatten_2d_hist(hist_1d)