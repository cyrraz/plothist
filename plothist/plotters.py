--- conflicted
+++ resolved
@@ -934,12 +934,8 @@
     unstacked_kwargs_list=[],
     model_sum_kwargs={"show": True, "label": "Model", "color": "navy"},
     function_range=None,
-<<<<<<< HEAD
-    flatten_2d_hist=False,
     model_uncertainty=True,
     model_uncertainty_label="Model stat. unc.",
-=======
->>>>>>> e61bd8e6
     leg_ncol=1,
     fig=None,
     ax=None,
@@ -976,15 +972,10 @@
         Default is {"show": True, "label": "Model", "color": "navy"}.
     function_range : tuple, optional (mandatory if the model is made of functions)
         The range for the x-axis if the model is made of functions.
-<<<<<<< HEAD
-    flatten_2d_hist : bool, optional
-        If True, flatten 2D histograms to 1D before plotting. Default is False.
     model_uncertainty : bool, optional
         If False, set the model uncertainties to zeros. Default is True.
     model_uncertainty_label : str, optional
         The label for the model uncertainties. Default is "Model stat. unc.".
-=======
->>>>>>> e61bd8e6
     leg_ncol : int, optional
         The number of columns for the legend. Default is 1.
     fig : matplotlib.figure.Figure or None, optional
@@ -1251,12 +1242,8 @@
         unstacked_kwargs_list=unstacked_kwargs_list,
         model_sum_kwargs=model_sum_kwargs,
         function_range=[data_hist.axes[0].edges[0], data_hist.axes[0].edges[-1]],
-<<<<<<< HEAD
-        flatten_2d_hist=False,  # Already done
         model_uncertainty=model_uncertainty,
         model_uncertainty_label=model_uncertainty_label,
-=======
->>>>>>> e61bd8e6
         leg_ncol=1,
         fig=fig,
         ax=ax_main,
