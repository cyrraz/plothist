--- conflicted
+++ resolved
@@ -627,48 +627,9 @@
         hist_1, hist_2, comparison, ratio_uncertainty, hist_1_uncertainty
     )
 
-<<<<<<< HEAD
-    if comparison in ["ratio", "relative_difference"]:
-        if comparison == "ratio":
-            comparison_values = np.where(
-                hist_2.values() != 0, hist_1.values() / hist_2.values(), np.nan
-            )
-        else:
-            comparison_values = np.where(
-                hist_2.values() != 0, (hist_1.values() / hist_2.values()) - 1, np.nan
-            )
-        if ratio_uncertainty == "split":
-            h1_scaled_uncertainties = np.where(
-                hist_2.values() != 0,
-                np.sqrt(hist_1.variances()) / hist_2.values(),
-                np.nan,
-            )
-            h2_scaled_uncertainties = np.where(
-                hist_2.values() != 0,
-                np.sqrt(hist_2.variances()) / hist_2.values(),
-                np.nan,
-            )
-            comparison_variances = h1_scaled_uncertainties ** 2
-        elif ratio_uncertainty == "uncorrelated":
-            comparison_variances = _hist_ratio_variances(hist_1, hist_2)
-        else:
-            raise ValueError("ratio_uncertainty not in ['uncorrelated', 'split'].")
-    elif comparison == "pull":
-        comparison_values = np.where(
-            hist_1.variances() + hist_2.variances() != 0,
-            (hist_1.values() - hist_2.values())
-            / np.sqrt(hist_1.variances() + hist_2.variances()),
-            np.nan,
-        )
-        comparison_variances = np.ones_like(comparison_values)
-    elif comparison == "difference":
-        comparison_values = hist_1.values() - hist_2.values()
-        comparison_variances = hist_1.variances() + hist_2.variances()
-=======
     if np.allclose(lower_uncertainties, upper_uncertainties, equal_nan=True):
         hist_comparison = bh.Histogram(hist_2.axes[0], storage=bh.storage.Weight())
         hist_comparison[:] = np.c_[comparison_values, lower_uncertainties**2]
->>>>>>> 037b5c42
     else:
         plot_hist_kwargs.setdefault("yerr", [lower_uncertainties, upper_uncertainties])
         hist_comparison = bh.Histogram(hist_2.axes[0], storage=bh.storage.Weight())
