--- conflicted
+++ resolved
@@ -21,11 +21,12 @@
 
 from .hep_plotters import compare_data_mc, plot_mc, add_luminosity
 
-<<<<<<< HEAD
-from .plothist_style import set_style, cubehelix_palette, get_cmap_palette
-=======
-from .plothist_style import set_style, get_fitting_ylabel_fontsize
->>>>>>> c67b1265
+from .plothist_style import (
+    set_style,
+    cubehelix_palette,
+    get_cmap_palette,
+    get_fitting_ylabel_fontsize,
+)
 
 __all__ = [
     "__version__",
@@ -45,12 +46,9 @@
     "plot_mc",
     "add_luminosity",
     "set_style",
-<<<<<<< HEAD
     "cubehelix_palette",
     "get_cmap_palette",
-=======
     "get_fitting_ylabel_fontsize",
->>>>>>> c67b1265
 ]
 
 
