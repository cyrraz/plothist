"""
Collection of functions to plot histograms in the context of High Energy Physics
"""
import numpy as np
import matplotlib.pyplot as plt
from plothist.plotters import (
    plot_hist,
    plot_error_hist,
    _flatten_2d_hist,
    plot_comparison,
    create_comparison_figure,
)
from plothist.plothist_style import set_fitting_ylabel_fontsize, add_text
from plothist.comparison import (
    _check_binning_consistency,
    get_poisson_uncertainties,
    _is_unweighted,
)


def compare_data_mc(
    data_hist,
    mc_hist_list,
    signal_hist=None,
    xlabel=None,
    ylabel=None,
    mc_labels=None,
    mc_colors=None,
    signal_label="Signal",
    signal_color="red",
    data_label="Data",
    save_as=None,
    flatten_2d_hist=False,
    stacked=True,
    mc_uncertainty=True,
    mc_uncertainty_label="MC stat. unc.",
    fig=None,
    ax_main=None,
    ax_comparison=None,
    **comparison_kwargs,
):
    """
    Compare data to MC simulations. The data uncertainties are computed using the Poisson confidence interval.

    Parameters
    ----------
    data_hist : boost_histogram.Histogram
        The histogram for the data.
    mc_hist_list : list of boost_histogram.Histogram
        The list of histograms for MC simulations.
    signal_hist : boost_histogram.Histogram, optional
        The histogram for the signal. Default is None.
    xlabel : str, optional
        The label for the x-axis. Default is None.
    ylabel : str, optional
        The label for the y-axis. Default is None.
    mc_labels : list of str, optional
        The labels for the MC simulations. Default is None.
    mc_colors : list of str, optional
        The colors for the MC simulations. Default is None.
    signal_label : str, optional
        The label for the signal. Default is "Signal".
    signal_color : str, optional
        The color for the signal. Default is "red".
    data_label : str, optional
        The label for the data. Default is "Data".
    save_as : str or None, optional
        The file path to save the figure. Default is None.
    flatten_2d_hist : bool, optional
        If True, flatten 2D histograms to 1D before plotting. Default is False.
    stacked : bool, optional
        If True, stack the MC histograms. If False, plot them side by side. Default is True.
    mc_uncertainty : bool, optional
        If False, set the MC uncertainties to zeros. Useful for post-fit histograms. Default is True.
    mc_uncertainty_label : str, optional
        The label for the MC uncertainties. Default is "MC stat. unc.".
    fig : matplotlib.figure.Figure or None, optional
        The figure to use for the plot. If fig, ax_main and ax_comparison are None, a new figure will be created. Default is None.
    ax_main : matplotlib.axes.Axes or None, optional
        The main axes for the histogram comparison. If fig, ax_main and ax_comparison are None, a new axes will be created. Default is None.
    ax_comparison : matplotlib.axes.Axes or None, optional
        The axes for the comparison plot. If fig, ax_main and ax_comparison are None, a new axes will be created. Default is None.
    **comparison_kwargs : optional
        Arguments to be passed to plot_comparison(), including the choice of the comparison function and the treatment of the uncertainties (see documentation of plot_comparison() for details). If they are not provided explicitly, the following arguments are passed by default: h1_label="Data", h2_label="Pred.", comparison="ratio", and ratio_uncertainty="split".

    Returns
    -------
    fig : matplotlib.figure.Figure
        The Figure object containing the plots.
    ax_main : matplotlib.axes.Axes
        The Axes object for the main plot.
    ax_comparison : matplotlib.axes.Axes
        The Axes object for the comparison plot.

    See Also
    --------
    plot_comparison : Plot the comparison between data and MC simulations.

    """
    comparison_kwargs.setdefault("h1_label", data_label)
    comparison_kwargs.setdefault("h2_label", "Pred.")
    comparison_kwargs.setdefault("comparison", "ratio")
    comparison_kwargs.setdefault("ratio_uncertainty", "split")

    _check_binning_consistency(
        mc_hist_list + [data_hist] + ([signal_hist] if signal_hist is not None else [])
    )

    if fig is None and ax_main is None and ax_comparison is None:
        fig, (ax_main, ax_comparison) = create_comparison_figure()
    elif fig is None or ax_main is None or ax_comparison is None:
        raise ValueError(
            "Need to provid fig, ax_main and ax_comparison (or none of them)."
        )

    if flatten_2d_hist:
        mc_hist_list = [_flatten_2d_hist(h) for h in mc_hist_list]
        data_hist = _flatten_2d_hist(data_hist)
        if signal_hist:
            signal_hist = _flatten_2d_hist(signal_hist)

    mc_hist_total = sum(mc_hist_list)

    plot_mc(
        mc_hist_list,
        signal_hist=signal_hist,
        ylabel=ylabel,
        mc_labels=mc_labels,
        mc_colors=mc_colors,
        signal_label=signal_label,
        signal_color=signal_color,
        fig=fig,
        ax=ax_main,
        stacked=stacked,
        flatten_2d_hist=False,  # Already done
    )

    if not mc_uncertainty:
        mc_hist_total[:] = np.c_[
            mc_hist_total.values(), np.zeros_like(mc_hist_total.values())
        ]

    # Compute data uncertainties
<<<<<<< HEAD
    if np.allclose(data_hist.variances(), data_hist.values()):
        # If the variances are equal to the bin contents (i.e. un-weighted data), use the Poisson confidence intervals as uncertainties
        uncertainties_low, uncertainties_high = get_poisson_uncertainties(data_hist)
=======
    if _is_unweighted(data_hist):
        # For unweighted data, use the Poisson confidence intervals as uncertainties
        uncertainties_low, uncertainties_high = get_poisson_uncertainties(data_hist)
        data_uncertainty = "poisson"
>>>>>>> 037b5c42
    else:
        # Otherwise, use the Gaussian uncertainties
        uncertainties_low = np.sqrt(data_hist.variances())
        uncertainties_high = uncertainties_low
<<<<<<< HEAD

    if comparison_kwargs["comparison"] == "pull":
        data_variances = np.where(
            data_hist.values() >= mc_hist_total.values(),
            uncertainties_low ** 2,
            uncertainties_high ** 2,
        )
        data_hist = data_hist.copy()
        data_hist[:] = np.stack([data_hist.values(), data_variances], axis=-1)
    elif comparison_kwargs["comparison"] in ["ratio", "relative_difference"]:
        if comparison_kwargs["ratio_uncertainty"] == "split":
            np.seterr(divide="ignore", invalid="ignore")
            # Compute asymmetrical uncertainties to plot_comparison()
            comparison_kwargs.setdefault(
                "yerr",
                [
                    uncertainties_low / mc_hist_total.values(),
                    uncertainties_high / mc_hist_total.values(),
                ],
            )
            np.seterr(divide="warn", invalid="warn")
        elif comparison_kwargs["ratio_uncertainty"] == "uncorrelated":
            data_hist_high = data_hist.copy()
            data_hist_high[:] = np.stack(
                [data_hist_high.values(), uncertainties_high ** 2], axis=-1
            )
            data_hist_low = data_hist.copy()
            data_hist_low[:] = np.stack(
                [data_hist_low.values(), uncertainties_low ** 2], axis=-1
            )
            # Compute asymmetrical uncertainties to plot_comparison()
            comparison_kwargs.setdefault(
                "yerr",
                [
                    np.sqrt(_hist_ratio_variances(data_hist_low, mc_hist_total)),
                    np.sqrt(_hist_ratio_variances(data_hist_high, mc_hist_total)),
                ],
            )
    elif comparison_kwargs["comparison"] == "difference":
        data_hist_high = data_hist.copy()
        data_hist_high[:] = np.stack(
            [data_hist_high.values(), uncertainties_high ** 2], axis=-1
        )
        data_hist_low = data_hist.copy()
        data_hist_low[:] = np.stack(
            [data_hist_low.values(), uncertainties_low ** 2], axis=-1
        )
        comparison_kwargs.setdefault(
            "yerr",
            [
                np.sqrt(data_hist_low.variances() + mc_hist_total.variances()),
                np.sqrt(data_hist_high.variances() + mc_hist_total.variances()),
            ],
        )
    else:
        raise ValueError(
            f"Unknown comparison {comparison_kwargs['comparison']}. Please choose from 'pull', 'ratio', 'relative_difference', or 'difference'."
        )
=======
        data_uncertainty = "gauss"
>>>>>>> 037b5c42

    plot_error_hist(
        data_hist,
        ax=ax_main,
        yerr=[uncertainties_low, uncertainties_high],
        color="black",
        label=data_label,
    )

    _ = ax_main.xaxis.set_ticklabels([])

    # Plot MC statistical uncertainty
    if mc_uncertainty:
        mc_uncertainty = np.sqrt(mc_hist_total.variances())
        ax_main.bar(
            x=mc_hist_total.axes[0].centers,
            bottom=mc_hist_total.values() - mc_uncertainty,
            height=2 * mc_uncertainty,
            width=mc_hist_total.axes[0].widths,
            edgecolor="dimgrey",
            hatch="////",
            fill=False,
            lw=0,
            label=mc_uncertainty_label,
        )
    elif comparison_kwargs["comparison"] == "pull":
        comparison_kwargs.setdefault(
            "comparison_ylabel",
            rf"$\frac{{ {comparison_kwargs['h1_label']} - {comparison_kwargs['h2_label']} }}{{ \sigma_{{{comparison_kwargs['h1_label']}}} }} $",
        )

    ax_main.legend()

    plot_comparison(
        data_hist,
        mc_hist_total,
        ax=ax_comparison,
        xlabel=xlabel,
        hist_1_uncertainty=data_uncertainty,
        **comparison_kwargs,
    )

    ylabel_fontsize = set_fitting_ylabel_fontsize(ax_main)
    ax_comparison.get_yaxis().get_label().set_size(ylabel_fontsize)

    fig.align_ylabels()

    if save_as is not None:
        fig.savefig(save_as, bbox_inches="tight")

    return fig, ax_main, ax_comparison


<<<<<<< HEAD
def get_poisson_uncertainties(data_hist):
    """
    Get Poisson asymmetrical uncertainties for a histogram.

    Parameters
    ----------
    data_hist : boost_histogram.Histogram
        The histogram.

    Returns
    -------
    uncertainties_low : numpy.ndarray
        The lower uncertainties.
    uncertainties_high : numpy.ndarray
        The upper uncertainties.
    """
    conf_level = 0.682689492
    alpha = 1.0 - conf_level
    n = data_hist.values()
    uncertainties_low = n - stats.gamma.ppf(alpha / 2, n, scale=1)
    uncertainties_high = stats.gamma.ppf(1 - alpha / 2, n + 1, scale=1) - n

    return uncertainties_low, uncertainties_high


=======
>>>>>>> 037b5c42
def plot_mc(
    mc_hist_list,
    signal_hist=None,
    xlabel=None,
    ylabel=None,
    mc_labels=None,
    mc_colors=None,
    signal_label="Signal",
    signal_color="red",
    fig=None,
    ax=None,
    save_as=None,
    flatten_2d_hist=False,
    stacked=True,
    leg_ncol=1,
):
    """
    Plot MC simulation histograms.

    Parameters
    ----------
    mc_hist_list : list of boost_histogram.Histogram
        The list of histograms for MC simulations.
    signal_hist : boost_histogram.Histogram, optional
        The histogram for the signal. Default is None.
    xlabel : str, optional
        The label for the x-axis. Default is None.
    ylabel : str, optional
        The label for the y-axis. Default is None.
    mc_labels : list of str, optional
        The labels for the MC simulations. Default is None.
    mc_colors : list of str, optional
        The colors for the MC simulations. Default is None.
    signal_label : str, optional
        The label for the signal. Default is "Signal".
    signal_color : str, optional
        The color for the signal. Default is "red".
    fig : matplotlib.figure.Figure or None, optional
        The Figure object to use for the plot. Create a new one if none is provided.
    ax : matplotlib.axes.Axes or None, optional
        The Axes object to use for the plot. Create a new one if none is provided.
    save_as : str or None, optional
        The file path to save the figure. Default is None.
    flatten_2d_hist : bool, optional
        If True, flatten 2D histograms to 1D before plotting. Default is False.
    stacked : bool, optional
        If True, stack the MC histograms. If False, plot them side by side. Default is True.
    leg_ncol : int, optional
        The number of columns for the legend. Default is 1.

    Returns
    -------
    fig : matplotlib.figure.Figure
        The Figure object containing the plot.
    ax : matplotlib.axes.Axes
        The Axes object containing the plot.

    """

    _check_binning_consistency(
        mc_hist_list + ([signal_hist] if signal_hist is not None else [])
    )

    if fig is None and ax is None:
        fig, ax = plt.subplots()
    elif fig is None or ax is None:
        raise ValueError("Need to provid both fig and ax (or none).")

    if flatten_2d_hist:
        mc_hist_list = [_flatten_2d_hist(h) for h in mc_hist_list]
        if signal_hist:
            signal_hist = _flatten_2d_hist(signal_hist)

    mc_hist_total = sum(mc_hist_list)

    if stacked:
        plot_hist(
            mc_hist_list,
            ax=ax,
            stacked=True,
            edgecolor="black",
            histtype="stepfilled",
            linewidth=0.5,
            color=mc_colors,
            label=mc_labels,
        )
    else:
        # Plot the unstacked histograms
        plot_hist(
            mc_hist_list,
            ax=ax,
            color=mc_colors,
            label=mc_labels,
            stacked=False,
            alpha=0.8,
            histtype="stepfilled",
        )
        # Replot the unstacked histograms, but only the edges
        plot_hist(
            mc_hist_list,
            ax=ax,
            color=mc_colors,
            label=None,
            stacked=False,
            histtype="step",
        )
        # Plot the sum of the unstacked histograms
        plot_hist(
            mc_hist_total,
            ax=ax,
            color="navy",
            label="Sum(MC)",
            histtype="step",
        )
    if signal_hist is not None:
        plot_hist(
            signal_hist,
            ax=ax,
            stacked=False,
            color=signal_color,
            label=signal_label,
            histtype="step",
        )

    xlim = (mc_hist_list[0].axes[0].edges[0], mc_hist_list[0].axes[0].edges[-1])
    ax.set_xlim(xlim)
    ax.set_xlabel(xlabel)
    ax.set_ylabel(ylabel)
    set_fitting_ylabel_fontsize(ax)
    ax.legend(ncol=leg_ncol)

    if save_as is not None:
        fig.savefig(save_as, bbox_inches="tight")

    return fig, ax


def add_luminosity(
    collaboration="Belle II",
    x="right",
    y="top",
    fontsize=12,
    is_data=True,
    lumi=362,
    lumi_unit="fb",
    preliminary=False,
    two_lines=False,
    white_background=False,
    ax=None,
    **kwargs,
):
    """
    Add the collaboration name and the integrated luminosity (or "Simulation").

    Parameters
    ----------
    collaboration : str, optional
        Collaboration name, by default "Belle II"
    x : float, optional
        Horizontal position of the text in unit of the normalized x-axis length. The default is value "right", which is an alias for 1.0.
    y : float, optional
        Vertical position of the text in unit of the normalized y-axis length. The default is value "top", which is an alias for 1.01.
    fontsize : int, optional
        Font size, by default 12.
    is_data : bool, optional
        If True, plot integrated luminosity. If False, plot "Simulation", by default True.
    lumi : int/string, optional
        Integrated luminosity. Default value is 362. If empty, do not plot luminosity.
    lumi_unit : string, optional
        Integrated luminosity unit. Default value is fb. The exponent is automatically -1.
    preliminary : bool, optional
        If True, print "preliminary", by default False.
    two_lines : bool, optional
        If True, write the information on two lines, by default False.
    white_background : bool, optional
        Draw a white rectangle under the text, by default False.
    ax : matplotlib.axes.Axes, optional
        Figure axis, by default None.
    kwargs : dict
        Keyword arguments to be passed to the ax.text() function.
        In particular, the keyword arguments ha and va, which are set to "left" (or "right" if x="right") and "bottom" by default, can be used to change the text alignment.

    Returns
    -------
    None

    See Also
    --------
    add_text : Add information on the plot.
    """

    text = (
        r"$\mathrm{\mathbf{"
        + collaboration.replace(" ", "\,\,")
        + "}"
        + (r"\,\,preliminary}$" if preliminary else "}$")
    )
    if two_lines:
        text += "\n"
    else:
        text += " "
    if is_data:
        if lumi:
            text += rf"$\int\,\mathcal{{L}}\,\mathrm{{dt}}={lumi}\,{lumi_unit}^{{-1}}$"
    else:
        text += r"$\mathrm{\mathbf{Simulation}}$"

    add_text(
        text,
        x,
        y,
        fontsize=fontsize,
        white_background=white_background,
        ax=ax,
        **kwargs,
    )<|MERGE_RESOLUTION|>--- conflicted
+++ resolved
@@ -141,82 +141,15 @@
         ]
 
     # Compute data uncertainties
-<<<<<<< HEAD
-    if np.allclose(data_hist.variances(), data_hist.values()):
-        # If the variances are equal to the bin contents (i.e. un-weighted data), use the Poisson confidence intervals as uncertainties
-        uncertainties_low, uncertainties_high = get_poisson_uncertainties(data_hist)
-=======
     if _is_unweighted(data_hist):
         # For unweighted data, use the Poisson confidence intervals as uncertainties
         uncertainties_low, uncertainties_high = get_poisson_uncertainties(data_hist)
         data_uncertainty = "poisson"
->>>>>>> 037b5c42
     else:
         # Otherwise, use the Gaussian uncertainties
         uncertainties_low = np.sqrt(data_hist.variances())
         uncertainties_high = uncertainties_low
-<<<<<<< HEAD
-
-    if comparison_kwargs["comparison"] == "pull":
-        data_variances = np.where(
-            data_hist.values() >= mc_hist_total.values(),
-            uncertainties_low ** 2,
-            uncertainties_high ** 2,
-        )
-        data_hist = data_hist.copy()
-        data_hist[:] = np.stack([data_hist.values(), data_variances], axis=-1)
-    elif comparison_kwargs["comparison"] in ["ratio", "relative_difference"]:
-        if comparison_kwargs["ratio_uncertainty"] == "split":
-            np.seterr(divide="ignore", invalid="ignore")
-            # Compute asymmetrical uncertainties to plot_comparison()
-            comparison_kwargs.setdefault(
-                "yerr",
-                [
-                    uncertainties_low / mc_hist_total.values(),
-                    uncertainties_high / mc_hist_total.values(),
-                ],
-            )
-            np.seterr(divide="warn", invalid="warn")
-        elif comparison_kwargs["ratio_uncertainty"] == "uncorrelated":
-            data_hist_high = data_hist.copy()
-            data_hist_high[:] = np.stack(
-                [data_hist_high.values(), uncertainties_high ** 2], axis=-1
-            )
-            data_hist_low = data_hist.copy()
-            data_hist_low[:] = np.stack(
-                [data_hist_low.values(), uncertainties_low ** 2], axis=-1
-            )
-            # Compute asymmetrical uncertainties to plot_comparison()
-            comparison_kwargs.setdefault(
-                "yerr",
-                [
-                    np.sqrt(_hist_ratio_variances(data_hist_low, mc_hist_total)),
-                    np.sqrt(_hist_ratio_variances(data_hist_high, mc_hist_total)),
-                ],
-            )
-    elif comparison_kwargs["comparison"] == "difference":
-        data_hist_high = data_hist.copy()
-        data_hist_high[:] = np.stack(
-            [data_hist_high.values(), uncertainties_high ** 2], axis=-1
-        )
-        data_hist_low = data_hist.copy()
-        data_hist_low[:] = np.stack(
-            [data_hist_low.values(), uncertainties_low ** 2], axis=-1
-        )
-        comparison_kwargs.setdefault(
-            "yerr",
-            [
-                np.sqrt(data_hist_low.variances() + mc_hist_total.variances()),
-                np.sqrt(data_hist_high.variances() + mc_hist_total.variances()),
-            ],
-        )
-    else:
-        raise ValueError(
-            f"Unknown comparison {comparison_kwargs['comparison']}. Please choose from 'pull', 'ratio', 'relative_difference', or 'difference'."
-        )
-=======
         data_uncertainty = "gauss"
->>>>>>> 037b5c42
 
     plot_error_hist(
         data_hist,
@@ -270,34 +203,6 @@
     return fig, ax_main, ax_comparison
 
 
-<<<<<<< HEAD
-def get_poisson_uncertainties(data_hist):
-    """
-    Get Poisson asymmetrical uncertainties for a histogram.
-
-    Parameters
-    ----------
-    data_hist : boost_histogram.Histogram
-        The histogram.
-
-    Returns
-    -------
-    uncertainties_low : numpy.ndarray
-        The lower uncertainties.
-    uncertainties_high : numpy.ndarray
-        The upper uncertainties.
-    """
-    conf_level = 0.682689492
-    alpha = 1.0 - conf_level
-    n = data_hist.values()
-    uncertainties_low = n - stats.gamma.ppf(alpha / 2, n, scale=1)
-    uncertainties_high = stats.gamma.ppf(1 - alpha / 2, n + 1, scale=1) - n
-
-    return uncertainties_low, uncertainties_high
-
-
-=======
->>>>>>> 037b5c42
 def plot_mc(
     mc_hist_list,
     signal_hist=None,
